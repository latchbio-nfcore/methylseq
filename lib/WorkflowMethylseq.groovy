//
// This file holds several functions specific to the workflow/methylseq.nf in the nf-core/methylseq pipeline
//

class WorkflowMethylseq {

    //
    // Check and validate parameters
    //
    public static void initialise(params, log) {
        genomeExistsError(params, log)
<<<<<<< HEAD
=======


>>>>>>> 93845326
        if (!params.fasta) {
            log.error "Genome fasta file not specified with e.g. '--fasta genome.fa' or via a detectable config file."
            System.exit(1)
        }
    }

    //
    // Get workflow summary for MultiQC
    //
    public static String paramsSummaryMultiqc(workflow, summary) {
        String summary_section = ''
        for (group in summary.keySet()) {
            def group_params = summary.get(group)  // This gets the parameters of that particular group
            if (group_params) {
                summary_section += "    <p style=\"font-size:110%\"><b>$group</b></p>\n"
                summary_section += "    <dl class=\"dl-horizontal\">\n"
                for (param in group_params.keySet()) {
                    summary_section += "        <dt>$param</dt><dd><samp>${group_params.get(param) ?: '<span style=\"color:#999999;\">N/A</a>'}</samp></dd>\n"
                }
                summary_section += "    </dl>\n"
            }
        }

        String yaml_file_text  = "id: '${workflow.manifest.name.replace('/','-')}-summary'\n"
        yaml_file_text        += "description: ' - this information is collected when the pipeline is started.'\n"
        yaml_file_text        += "section_name: '${workflow.manifest.name} Workflow Summary'\n"
        yaml_file_text        += "section_href: 'https://github.com/${workflow.manifest.name}'\n"
        yaml_file_text        += "plot_type: 'html'\n"
        yaml_file_text        += "data: |\n"
        yaml_file_text        += "${summary_section}"
        return yaml_file_text
    }//
    // Exit pipeline if incorrect --genome key provided
    //
    private static void genomeExistsError(params, log) {
        if (params.genomes && params.genome && !params.genomes.containsKey(params.genome)) {
            log.error "~~~~~~~~~~~~~~~~~~~~~~~~~~~~~~~~~~~~~~~~~~~~~~~~~~~~~~~~~~~~~~~~~~~~~~~~~~~~~\n" +
                "  Genome '${params.genome}' not found in any config files provided to the pipeline.\n" +
                "  Currently, the available genome keys are:\n" +
                "  ${params.genomes.keySet().join(", ")}\n" +
                "~~~~~~~~~~~~~~~~~~~~~~~~~~~~~~~~~~~~~~~~~~~~~~~~~~~~~~~~~~~~~~~~~~~~~~~~~~~~~~~~~~~"
            System.exit(1)
        }
    }
}<|MERGE_RESOLUTION|>--- conflicted
+++ resolved
@@ -9,11 +9,8 @@
     //
     public static void initialise(params, log) {
         genomeExistsError(params, log)
-<<<<<<< HEAD
-=======
 
 
->>>>>>> 93845326
         if (!params.fasta) {
             log.error "Genome fasta file not specified with e.g. '--fasta genome.fa' or via a detectable config file."
             System.exit(1)
