{
    "$schema": "http://json-schema.org/draft-07/schema",
    "$id": "https://raw.githubusercontent.com/nf-core/methylseq/master/nextflow_schema.json",
    "title": "nf-core/methylseq pipeline parameters",
    "description": "Methylation (Bisulfite-Sequencing) Best Practice analysis pipeline, part of the nf-core community.",
    "type": "object",
    "definitions": {
        "input_output_options": {
            "title": "Input/output options",
            "type": "object",
            "fa_icon": "fas fa-terminal",
            "description": "Define where the pipeline should find input data and save output data.",
            "required": [
                "input",
                "outdir"
            ],
            "properties": {
                "input": {
                    "type": "string",
<<<<<<< HEAD
                    "description": "Path to comma-separated file containing information about the samples in the experiment.",
                    "help_text": "You will need to create a design file with information about the samples in your experiment before running the pipeline. Use this parameter to specify its location.",
=======
                    "format": "file-path",
                    "mimetype": "text/csv",
                    "pattern": "^\\S+\\.csv$",
                    "schema": "assets/schema_input.json",
                    "description": "Path to comma-separated file containing information about the samples in the experiment.",
                    "help_text": "You will need to create a design file with information about the samples in your experiment before running the pipeline. Use this parameter to specify its location. It has to be a comma-separated file with 3 columns, and a header row. See [usage docs](https://nf-co.re/methylseq/usage#samplesheet-input).",
>>>>>>> 829c0d6e
                    "fa_icon": "fas fa-file-csv"
                },
                "outdir": {
                    "type": "string",
<<<<<<< HEAD
                    "description": "Path to the output directory where the results will be saved.",
                    "default": "./results",
=======
                    "format": "directory-path",
                    "description": "The output directory where the results will be saved. You have to use absolute paths to storage on Cloud infrastructure.",
>>>>>>> 829c0d6e
                    "fa_icon": "fas fa-folder-open"
                },
                "email": {
                    "type": "string",
                    "description": "Email address for completion summary.",
                    "fa_icon": "fas fa-envelope",
                    "help_text": "Set this parameter to your e-mail address to get a summary e-mail with details of the run sent to you when the workflow exits. If set in your user config file (`~/.nextflow/config`) then you don't need to specify this on the command line for every run.",
                    "pattern": "^([a-zA-Z0-9_\\-\\.]+)@([a-zA-Z0-9_\\-\\.]+)\\.([a-zA-Z]{2,5})$"
                },
                "multiqc_title": {
                    "type": "string",
                    "description": "MultiQC report title. Printed as page header, used for filename if not otherwise specified.",
                    "fa_icon": "fas fa-file-signature"
                }
            }
        },
        "alignment_options": {
            "title": "Alignment options",
            "type": "object",
            "description": "",
            "default": "",
            "properties": {
                "aligner": {
                    "type": "string",
                    "default": "bismark",
                    "description": "Alignment tool to use.",
                    "fa_icon": "fas fa-dot-circle",
                    "enum": [
                        "bismark",
                        "bismark_hisat",
                        "bwameth"
                    ],
                    "help_text": "The nf-core/methylseq package is actually two pipelines in one. The default workflow uses [Bismark](http://www.bioinformatics.babraham.ac.uk/projects/bismark/) with [Bowtie2](http://bowtie-bio.sourceforge.net/bowtie2/index.shtml) as alignment tool: unless specified otherwise, nf-core/methylseq will run this pipeline.\n\nSince bismark v0.21.0 it is also possible to use [HISAT2](https://ccb.jhu.edu/software/hisat2/index.shtml) as alignment tool. To run this workflow, invoke the pipeline with the command line flag `--aligner bismark_hisat`. HISAT2 also supports splice-aware alignment if analysis of RNA is desired (e.g. [SLAMseq](https://science.sciencemag.org/content/360/6390/800) experiments), a file containing a list of known splicesites can be provided with `--known_splices`.\n\nThe second workflow uses [BWA-Meth](https://github.com/brentp/bwa-meth) and [MethylDackel](https://github.com/dpryan79/methyldackel) instead of Bismark. To run this workflow, run the pipeline with the command line flag `--aligner bwameth`."
                },
                "comprehensive": {
                    "type": "boolean",
                    "description": "Output information for all cytosine contexts.",
                    "fa_icon": "fas fa-arrows-alt",
                    "help_text": "By default, the pipeline only produces data for cytosine methylation states in CpG context. Specifying `--comprehensive` makes the pipeline give results for all cytosine contexts. Note that for large genomes (e.g. Human), these can be massive files. This is only recommended for small genomes (especially those that don't exhibit strong CpG context methylation specificity).\n\nIf specified, this flag instructs the Bismark methylation extractor to use the `--comprehensive` and `--merge_non_CpG` flags. This produces coverage files with information from about all strands and cytosine contexts merged into two files - one for CpG context and one for non-CpG context.\n\nIf using the bwa-meth workflow, the flag makes MethylDackel report CHG and CHH contexts as well."
                },
                "save_align_intermeds": {
                    "type": "boolean",
                    "description": "Save aligned intermediates to results directory",
                    "fa_icon": "fas fa-save",
                    "hidden": true
                }
            },
            "required": [
                "aligner"
            ],
            "fa_icon": "fas fa-braille"
        },
        "special_library_types": {
            "title": "Special library types",
            "type": "object",
            "description": "Presets for working with specific bisulfite library preparation methods.",
            "default": "",
            "properties": {
                "pbat": {
                    "type": "boolean",
                    "fa_icon": "fas fa-outdent",
                    "description": "Preset for working with PBAT libraries.",
                    "help_text": "Specify this parameter when working with PBAT _(Post Bisulfite Adapter Tagging)_ libraries.\n\nUsing this parameter sets the `--pbat` flag when aligning with Bismark. This tells Bismark to align complementary strands (the opposite of `--directional`).\n\nAdditionally, this is a trimming preset equivalent to `--clip_r1 6` `--clip_r2 9` `--three_prime_clip_r1 6` `--three_prime_clip_r2 9`"
                },
                "rrbs": {
                    "type": "boolean",
                    "description": "Turn on if dealing with MspI digested material.",
                    "help_text": "Use this parameter when working with RRBS _(Reduced Representation Bisulfite Sequencing)_ data, that is digested using MspI.\n\nSpecifying `--rrbs` will pass on the `--rrbs` parameter to TrimGalore! See the [TrimGalore! documentation](https://github.com/FelixKrueger/TrimGalore/blob/master/Docs/Trim_Galore_User_Guide.md#rrbs-specific-options-mspi-digested-material) to read more about the effects of this option.\n\nThis parameter also makes the pipeline skip the deduplication step.",
                    "fa_icon": "fas fa-compress"
                },
                "slamseq": {
                    "type": "boolean",
                    "description": "Run bismark in SLAM-seq mode.",
                    "fa_icon": "fas fa-wave-square",
                    "help_text": "Specify to run Bismark with the `--slam` flag to run bismark in [SLAM-seq mode](https://github.com/FelixKrueger/Bismark/blob/master/CHANGELOG.md#slam-seq-mode) \n\n> NB: Only works with when using the `bismark_hisat` aligner (`--aligner bismark_hisat`)"
                },
                "em_seq": {
                    "type": "boolean",
                    "fa_icon": "fas fa-cubes",
                    "description": "Preset for EM-seq libraries.",
                    "help_text": "Equivalent to `--clip_r1 8` `--clip_r2 8` `--three_prime_clip_r1 8` `--three_prime_clip_r2 8`.\n\nAlso sets the `--maxins` flag to `1000` for Bismark."
                },
                "single_cell": {
                    "type": "boolean",
                    "fa_icon": "fas fa-cut",
                    "description": "Trimming preset for single-cell bisulfite libraries.",
                    "help_text": "Equivalent to `--clip_r1 6` `--clip_r2 6` `--three_prime_clip_r1 6` `--three_prime_clip_r2 6`.\n\nAlso sets the `--non_directional` flag for Bismark."
                },
                "accel": {
                    "type": "boolean",
                    "fa_icon": "fas fa-cut",
                    "help_text": "Equivalent to `--clip_r1 10` `--clip_r2 15` `--three_prime_clip_r1 10` `--three_prime_clip_r2 10`",
                    "description": "Trimming preset for the Accel kit."
                },
                "cegx": {
                    "type": "boolean",
                    "fa_icon": "fas fa-cut",
                    "description": "Trimming preset for the CEGX bisulfite kit.",
                    "help_text": "Equivalent to `--clip_r1 6` `--clip_r2 6` `--three_prime_clip_r1 2` `--three_prime_clip_r2 2`"
                },
                "epignome": {
                    "type": "boolean",
                    "fa_icon": "fas fa-cut",
                    "description": "Trimming preset for the Epignome kit.",
                    "help_text": "Equivalent to `--clip_r1 8` `--clip_r2 8` `--three_prime_clip_r1 8` `--three_prime_clip_r2 8`"
                },
                "zymo": {
                    "type": "boolean",
                    "fa_icon": "fas fa-cut",
                    "description": "Trimming preset for the Zymo kit.",
                    "help_text": "Equivalent to `--clip_r1 10` `--clip_r2 15` `--three_prime_clip_r1 10` `--three_prime_clip_r2 10`.\n\nAlso sets the `--non_directional` flag for Bismark."
                }
            },
            "fa_icon": "fas fa-prescription-bottle"
        },
        "reference_genome_options": {
            "title": "Reference genome options",
            "type": "object",
            "fa_icon": "fas fa-dna",
            "description": "Reference genome related files and options required for the workflow.",
            "properties": {
                "genome": {
                    "type": "string",
                    "description": "Name of iGenomes reference.",
                    "fa_icon": "fas fa-book",
                    "help_text": "If using a reference genome configured in the pipeline using iGenomes, use this parameter to give the ID for the reference. This is then used to build the full paths for all required reference genome files e.g. `--genome GRCh38`. \n\nSee the [nf-core website docs](https://nf-co.re/usage/reference_genomes) for more details."
                },
                "fasta": {
                    "type": "string",
<<<<<<< HEAD
                    "fa_icon": "fas fa-file-code",
                    "description": "Path to FASTA genome file.",
                    "help_text": "If you have no genome reference available, the pipeline can build one using a FASTA file. This requires additional time and resources, so it's better to use a pre-build index if possible. You can use the command line option `--save_reference` to keep the generated references so that they can be added to your config and used again in the future.\n\nNote that the `bwa-meth` workflow always needs a FASTA file, for methylation calling."
                },
                "fasta_index": {
                    "type": "string",
                    "description": "Path to Fasta index file.",
                    "help_text": "The FASTA index file (`.fa.fai`) is only needed when using the bwa_meth aligner. It is used by MethylDackel. If using Bismark this parameter is ignored.",
                    "fa_icon": "fas fa-bookmark"
                },
                "bismark_index": {
                    "type": "string",
                    "description": "Path to a directory containing a Bismark reference index.",
                    "fa_icon": "fas fa-dot-circle"
                },
                "bwa_meth_index": {
                    "type": "string",
                    "description": "bwameth index filename base",
                    "help_text": "The base filename for a bwa-meth genome reference index. Only used when using the bwa-meth aligner.\n\nNote that this is not a complete path, but rather a common filename _base_. For example, if you have file paths such as `/path/to/ref/genome.fa.bwameth.c2t.bwt`, you should specify `/path/to/ref/genome.fa`.",
                    "fa_icon": "far fa-dot-circle"
                },
                "save_reference": {
                    "type": "boolean",
                    "description": "Save reference(s) to results directory",
                    "fa_icon": "far fa-save"
=======
                    "format": "file-path",
                    "mimetype": "text/plain",
                    "pattern": "^\\S+\\.fn?a(sta)?(\\.gz)?$",
                    "description": "Path to FASTA genome file.",
                    "help_text": "This parameter is *mandatory* if `--genome` is not specified. If you don't have a BWA index available this will be generated for you automatically. Combine with `--save_reference` to save BWA index for future runs.",
                    "fa_icon": "far fa-file-code"
>>>>>>> 829c0d6e
                },
                "igenomes_base": {
                    "type": "string",
                    "format": "directory-path",
                    "description": "Directory / URL base for iGenomes references.",
                    "default": "s3://ngi-igenomes/igenomes",
                    "fa_icon": "fas fa-cloud-download-alt",
                    "hidden": true
                },
                "igenomes_ignore": {
                    "type": "boolean",
                    "description": "Do not load the iGenomes reference config.",
                    "fa_icon": "fas fa-ban",
                    "hidden": true,
                    "help_text": "Do not load `igenomes.config` when running the pipeline. You may choose this option if you observe clashes between custom parameters and those supplied in `igenomes.config`."
                }
            }
        },
<<<<<<< HEAD
        "adapter_trimming": {
            "title": "Adapter Trimming",
            "type": "object",
            "description": "Bisulfite libraries often require additional base pairs to be removed from the ends of the reads before alignment.",
            "default": "",
            "properties": {
                "clip_r1": {
                    "type": "integer",
                    "description": "Trim bases from the 5' end of read 1 (or single-end reads).",
                    "default": 0,
                    "fa_icon": "fas fa-cut"
                },
                "clip_r2": {
                    "type": "integer",
                    "description": "Trim bases from the 5' end of read 2 (paired-end only).",
                    "default": 0,
                    "fa_icon": "fas fa-cut"
                },
                "three_prime_clip_r1": {
                    "type": "integer",
                    "description": "Trim bases from the 3' end of read 1 AFTER adapter/quality trimming.",
                    "default": 0,
                    "fa_icon": "fas fa-cut"
                },
                "three_prime_clip_r2": {
                    "type": "integer",
                    "description": "Trim bases from the 3' end of read 2 AFTER adapter/quality trimming",
                    "default": 0,
                    "fa_icon": "fas fa-cut"
                },
                "save_trimmed": {
                    "type": "boolean",
                    "description": "Save trimmed reads to results directory.",
                    "fa_icon": "fas fa-save",
                    "help_text": "By default, trimmed FastQ files will not be saved to the results directory. Specify this flag (or set to true in your config file) to copy these files to the results directory when complete.",
                    "hidden": true
                }
            },
            "fa_icon": "fas fa-cut",
            "help_text": "In addition to manually specifying bases to be specified, the pipeline has a number of parameter presets:\n\n| Parameter       | 5' R1 Trim | 5' R2 Trim | 3' R1 Trim | 3' R2 Trim |\n|-----------------|------------|------------|------------|------------|\n| `--pbat`        | 6          | 9          | 6          | 9          |\n| `--single_cell` | 6          | 6          | 6          | 6          |\n| `--epignome`    | 8          | 8          | 8          | 8          |\n| `--accel`       | 10         | 15         | 10         | 10         |\n| `--zymo`        | 10         | 15         | 10         | 10         |\n| `--cegx`        | 6          | 6          | 2          | 2          |\n\nNote that you can use the `--skip_trimming` parameter to skip trimming completely."
        },
        "bismark_options": {
            "title": "Bismark options",
            "type": "object",
            "description": "Parameters specific to the Bismark workflow",
            "default": "",
            "fa_icon": "fas fa-circle",
            "properties": {
                "non_directional": {
                    "type": "boolean",
                    "description": "Run alignment against all four possible strands.",
                    "help_text": "By default, Bismark assumes that libraries are directional and does not align against complementary strands. If your library prep was not directional, use `--non_directional` to align against all four possible strands.\n\nNote that the `--single_cell` and `--zymo` parameters both set the `--non_directional` workflow flag automatically.",
                    "fa_icon": "fas fa-exchange-alt"
                },
                "cytosine_report": {
                    "type": "boolean",
                    "description": "Output stranded cytosine report during Bismark's bismark_methylation_extractor step.",
                    "help_text": "By default, Bismark does not produce stranded calls. With this option the output considers all Cs on both forward and reverse strands and reports their position, strand, trinucleotide context and methylation state.",
                    "fa_icon": "fas fa-clipboard"
                },
                "relax_mismatches": {
                    "type": "boolean",
                    "description": "Turn on to relax stringency for alignment (set allowed penalty with --num_mismatches).",
                    "help_text": "By default, Bismark is pretty strict about which alignments it accepts as valid. If you have good reason to believe that your reads will contain more mismatches than normal, this flags can be used to relax the stringency that Bismark uses when accepting alignments. This can greatly improve the number of aligned reads you get back, but may negatively impact the quality of your data.\n\nBismark uses the Bowtie alignment scoring mechanism to filter reads. Mismatches cost `-6`, gap opening `-5` and gap extension `-2`. So, a threshold of`-60` would allow 10 mismatches or ~ 8 x 1-2bp indels. The threshold is dependent on the length of reads, so a penalty value is used where `penalty * bp read length = threshold`.\n\nThe penalty value used by Bismark by default is `0.2`, so for 100bp reads this would be a threshold of `-20`. \n\nIf you specifying the `--relax_mismatches` pipeline flag, Bismark instead uses `0.6`, or a threshold of `-60`. This adds the Bismark flag `--score_min L,0,-0.6` to the alignment command.\n\nThe penalty value can be modified using the `--num_mismatches` pipeline option.",
                    "fa_icon": "fas fa-bullseye"
                },
                "num_mismatches": {
                    "type": "number",
                    "default": 0.6,
                    "description": "0.6 will allow a penalty of bp * -0.6 - for 100bp reads (bismark default is 0.2)",
                    "help_text": "Customise the penalty in the function used to filter reads based on mismatches. The parameter `--relax_mismatches` must also be specified.\n\nSee the parameter documentation for `--relax_mismatches` for an explanation.",
                    "fa_icon": "fas fa-calculator"
                },
                "unmapped": {
                    "type": "boolean",
                    "description": "Save unmapped reads to FastQ files",
                    "help_text": "Use the `--unmapped` flag to set the `--unmapped` flag with Bismark align and save the unmapped reads to FastQ files.",
                    "fa_icon": "fas fa-recycle"
                },
                "meth_cutoff": {
                    "type": "integer",
                    "description": "Specify a minimum read coverage to report a methylation call",
                    "help_text": "Use to discard any methylation calls with less than a given read coverage depth (in fold coverage) during Bismark's `bismark_methylation_extractor` step.",
                    "fa_icon": "fas fa-angle-double-down"
                },
                "known_splices": {
                    "type": "string",
                    "description": "Supply a .gtf file containing known splice sites (bismark_hisat only).",
                    "help_text": "Specify to run Bismark with the `--known-splicesite-infile` flag to run splice-aware alignment using HISAT2. A `.gtf` file has to be provided from which a list of known splicesites is created by the pipeline\n\n> NB: This only works when using the `bismark_hisat` aligner with `--align`",
                    "fa_icon": "fas fa-barcode"
                },
                "local_alignment": {
                    "type": "boolean",
                    "description": "Allow soft-clipping of reads (potentially useful for single-cell experiments).",
                    "help_text": "Specify to run Bismark with the `--local` flag to allow soft-clipping of reads. This should only be used with care in certain single-cell applications or PBAT libraries, which may produce chimeric read pairs. (See [Wu et al.](https://doi.org/10.1093/bioinformatics/btz125)).",
                    "fa_icon": "fas fa-search"
                },
                "minins": {
                    "type": "integer",
                    "fa_icon": "fas fa-compress-alt",
                    "description": "The minimum insert size for valid paired-end alignments.",
                    "help_text": "For example, if `--minins 60` is specified and a paired-end alignment consists of two 20-bp alignments in the appropriate orientation with a 20-bp gap between them, that alignment is considered valid (as long as `--maxins` is also satisfied). A 19-bp gap would not be valid in that case.\n\nDefault: no flag (Bismark default: `0`)."
                },
                "maxins": {
                    "type": "integer",
                    "fa_icon": "fas fa-expand-alt",
                    "description": "The maximum insert size for valid paired-end alignments.",
                    "help_text": "For example, if `--maxins 100` is specified and a paired-end alignment consists of two 20-bp alignments in the proper orientation with a 60-bp gap between them, that alignment is considered valid (as long as `--minins` is also satisfied). A 61-bp gap would not be valid in that case.\n\nDefault: not specified. Bismark default: `500`."
                },
                "bismark_align_cpu_per_multicore": {
                    "type": "integer",
                    "description": "Specify how many CPUs are required per --multicore for bismark align",
                    "hidden": true,
                    "help_text": "The pipeline makes use of the `--multicore` option for Bismark align. When using this option, Bismark uses a large number of CPUs for every `--multicore` specified. The pipeline calculates the number of `--multicore` based on the resources available to the task. It divides the available CPUs by 3, or by 5 if any of `--single_cell`, `--zymo` or `--non_directional` are specified. This is based on usage for a typical mouse genome.\n\nYou may find when running the pipeline that Bismark is not using this many CPUs. To fine tune the usage and speed, you can specify an integer with `--bismark_align_cpu_per_multicore` and the pipeline will divide the available CPUs by this value instead.\n\nSee the [bismark documentation](https://github.com/FelixKrueger/Bismark/tree/master/Docs#alignment) for more information.",
                    "fa_icon": "fas fa-cogs"
                },
                "bismark_align_mem_per_multicore": {
                    "type": "string",
                    "description": "Specify how much memory is required per --multicore for bismark align",
                    "hidden": true,
                    "help_text": "Exactly the same as with `--bismark_align_cpu_per_multicore`, but for memory. By default, the pipeline divides the available memory by `13.GB`, or `18.GB` if any of `--single_cell`, `--zymo` or `--non_directional` are specified.\n\nNote that the final `--multicore` value is based on the lowest limiting factor of both CPUs and memory.",
                    "fa_icon": "fas fa-cogs"
                }
            }
        },
        "bwa_meth_options": {
            "title": "bwa-meth options",
            "type": "object",
            "description": "",
            "default": "",
            "properties": {
                "min_depth": {
                    "type": "integer",
                    "description": "Specify a minimum read coverage for MethylDackel to report a methylation call.",
                    "default": 0,
                    "fa_icon": "fas fa-angle-double-down"
                },
                "ignore_flags": {
                    "type": "boolean",
                    "description": "MethylDackel - ignore SAM flags",
                    "fa_icon": "fas fa-eye-slash",
                    "help_text": "Run MethylDackel with the `--ignore_flags` option, to ignore SAM flags."
                },
                "methyl_kit": {
                    "type": "boolean",
                    "description": "Save files for use with methylKit",
                    "help_text": "Run MethylDackel with the `--methyl_kit` option, to produce files suitable for use with the methylKit R package.",
                    "fa_icon": "fas fa-ellipsis-h"
                }
            },
            "fa_icon": "far fa-circle"
        },
        "skip_pipeline_steps": {
            "title": "Skip pipeline steps",
            "type": "object",
            "description": "",
            "default": "",
            "properties": {
                "skip_trimming": {
                    "type": "boolean",
                    "description": "Skip read trimming.",
                    "fa_icon": "fas fa-fast-forward"
                },
                "skip_deduplication": {
                    "type": "boolean",
                    "description": "Skip deduplication step after alignment.",
                    "help_text": "Deduplication removes PCR duplicate reads after alignment. Specifying this option will skip this step, leaving duplicate reads in your data.\n\nNote that this is turned on automatically if `--rrbs` is specified.",
                    "fa_icon": "fas fa-fast-forward"
                },
                "skip_multiqc": {
                    "type": "boolean",
                    "description": "Skip MultiQC.",
                    "fa_icon": "fas fa-fast-forward"
                }
            },
            "fa_icon": "fas fa-fast-forward"
        },
        "generic_options": {
            "title": "Generic options",
=======
        "institutional_config_options": {
            "title": "Institutional config options",
>>>>>>> 829c0d6e
            "type": "object",
            "fa_icon": "fas fa-university",
            "description": "Parameters used to describe centralised config profiles. These should not be edited.",
            "help_text": "The centralised nf-core configuration profiles use a handful of pipeline parameters to describe themselves. This information is then printed to the Nextflow log when you run a pipeline. You should not need to change these values when you run a pipeline.",
            "properties": {
<<<<<<< HEAD
                "help": {
                    "type": "boolean",
                    "description": "Display help text.",
                    "hidden": true,
                    "fa_icon": "fas fa-question-circle"
                },
                "multiqc_config": {
                    "type": "string",
                    "description": "Custom config file to supply to MultiQC.",
                    "fa_icon": "fas fa-cog",
                    "hidden": true
                },
                "multiqc_title": {
                    "type": "string",
                    "description": "MultiQC report title. Printed as page header, used for filename if not otherwise specified.",
                    "fa_icon": "fas fa-file-signature",
                    "hidden": true
                },
                "max_multiqc_email_size": {
                    "type": "string",
                    "description": "File size limit when attaching MultiQC reports to summary emails.",
                    "default": "25.MB",
                    "fa_icon": "fas fa-file-upload",
                    "hidden": true,
                    "help_text": "If file generated by pipeline exceeds the threshold, it will not be attached."
                },
                "plaintext_email": {
                    "type": "boolean",
                    "description": "Send plain-text email instead of HTML.",
                    "fa_icon": "fas fa-remove-format",
=======
                "custom_config_version": {
                    "type": "string",
                    "description": "Git commit id for Institutional configs.",
                    "default": "master",
                    "hidden": true,
                    "fa_icon": "fas fa-users-cog"
                },
                "custom_config_base": {
                    "type": "string",
                    "description": "Base directory for Institutional configs.",
                    "default": "https://raw.githubusercontent.com/nf-core/configs/master",
>>>>>>> 829c0d6e
                    "hidden": true,
                    "help_text": "If you're running offline, Nextflow will not be able to fetch the institutional config files from the internet. If you don't need them, then this is not a problem. If you do need them, you should download the files from the repo and tell Nextflow where to find them with this parameter.",
                    "fa_icon": "fas fa-users-cog"
                },
<<<<<<< HEAD
                "email_on_fail": {
                    "type": "string",
                    "description": "Email address for completion summary, only when pipeline fails.",
                    "fa_icon": "fas fa-exclamation-triangle",
                    "pattern": "^([a-zA-Z0-9_\\-\\.]+)@([a-zA-Z0-9_\\-\\.]+)\\.([a-zA-Z]{2,5})$",
                    "hidden": true,
                    "help_text": "This works exactly as with `--email`, except emails are only sent if the workflow is not successful."
                },
                "publish_dir_mode": {
                    "type": "string",
                    "default": "copy",
                    "hidden": true,
                    "description": "Method used to save pipeline results to output directory.",
                    "help_text": "The Nextflow `publishDir` option specifies which intermediate files should be saved to the output directory. This option tells the pipeline what method should be used to move these files. See [Nextflow docs](https://www.nextflow.io/docs/latest/process.html#publishdir) for details.",
                    "fa_icon": "fas fa-copy",
                    "enum": [
                        "symlink",
                        "rellink",
                        "link",
                        "copy",
                        "copyNoFollow",
                        "move"
                    ]
=======
                "config_profile_name": {
                    "type": "string",
                    "description": "Institutional config name.",
                    "hidden": true,
                    "fa_icon": "fas fa-users-cog"
>>>>>>> 829c0d6e
                },
                "config_profile_description": {
                    "type": "string",
                    "description": "Institutional config description.",
                    "hidden": true,
                    "fa_icon": "fas fa-users-cog"
                },
<<<<<<< HEAD
                "tracedir": {
                    "type": "string",
                    "description": "Directory to keep pipeline Nextflow logs and reports.",
                    "default": "${params.outdir}/pipeline_info",
                    "fa_icon": "fas fa-cogs",
                    "hidden": true
                },
                "validate_params": {
                    "type": "boolean",
                    "description": "Boolean whether to validate parameters against the schema at runtime",
                    "default": true,
                    "fa_icon": "fas fa-check-square",
                    "hidden": true
                },
                "show_hidden_params": {
                    "type": "boolean",
                    "fa_icon": "far fa-eye-slash",
                    "description": "Show all params when using `--help`",
                    "hidden": true,
                    "help_text": "By default, parameters set as _hidden_ in the schema are not shown on the command line when a user runs with `--help`. Specifying this option will tell the pipeline to show all parameters."
                },
                "enable_conda": {
                    "type": "boolean",
                    "description": "Run this workflow with Conda. You can also use '-profile conda' instead of providing this parameter.",
                    "hidden": true,
                    "fa_icon": "fas fa-bacon"
                },
                "singularity_pull_docker_container": {
                    "type": "boolean",
                    "description": "Instead of directly downloading Singularity images for use with Singularity, force the workflow to pull and convert Docker containers instead.",
                    "hidden": true,
                    "fa_icon": "fas fa-toolbox",
                    "help_text": "This may be useful for example if you are unable to directly pull Singularity containers to run the pipeline due to http/https proxy issues."
=======
                "config_profile_contact": {
                    "type": "string",
                    "description": "Institutional config contact information.",
                    "hidden": true,
                    "fa_icon": "fas fa-users-cog"
                },
                "config_profile_url": {
                    "type": "string",
                    "description": "Institutional config URL link.",
                    "hidden": true,
                    "fa_icon": "fas fa-users-cog"
>>>>>>> 829c0d6e
                }
            }
        },
        "max_job_request_options": {
            "title": "Max job request options",
            "type": "object",
            "fa_icon": "fab fa-acquisitions-incorporated",
            "description": "Set the top limit for requested resources for any single job.",
            "help_text": "If you are running on a smaller system, a pipeline step requesting more resources than are available may cause the Nextflow to stop the run with an error. These options allow you to cap the maximum resources requested by any single job so that the pipeline will run on your system.\n\nNote that you can not _increase_ the resources requested by any job using these options. For that you will need your own configuration file. See [the nf-core website](https://nf-co.re/usage/configuration) for details.",
            "properties": {
                "max_cpus": {
                    "type": "integer",
                    "description": "Maximum number of CPUs that can be requested for any single job.",
                    "default": 16,
                    "fa_icon": "fas fa-microchip",
                    "hidden": true,
                    "help_text": "Use to set an upper-limit for the CPU requirement for each process. Should be an integer e.g. `--max_cpus 1`"
                },
                "max_memory": {
                    "type": "string",
                    "description": "Maximum amount of memory that can be requested for any single job.",
                    "default": "128.GB",
                    "fa_icon": "fas fa-memory",
                    "pattern": "^\\d+(\\.\\d+)?\\.?\\s*(K|M|G|T)?B$",
                    "hidden": true,
                    "help_text": "Use to set an upper-limit for the memory requirement for each process. Should be a string in the format integer-unit e.g. `--max_memory '8.GB'`"
                },
                "max_time": {
                    "type": "string",
                    "description": "Maximum amount of time that can be requested for any single job.",
                    "default": "240.h",
                    "fa_icon": "far fa-clock",
                    "pattern": "^(\\d+\\.?\\s*(s|m|h|day)\\s*)+$",
                    "hidden": true,
                    "help_text": "Use to set an upper-limit for the time requirement for each process. Should be a string in the format integer-unit e.g. `--max_time '2.h'`"
                }
            }
        },
        "generic_options": {
            "title": "Generic options",
            "type": "object",
            "fa_icon": "fas fa-file-import",
            "description": "Less common options for the pipeline, typically set in a config file.",
            "help_text": "These options are common to all nf-core pipelines and allow you to customise some of the core preferences for how the pipeline runs.\n\nTypically these options would be set in a Nextflow config file loaded for all pipeline runs, such as `~/.nextflow/config`.",
            "properties": {
                "help": {
                    "type": "boolean",
                    "description": "Display help text.",
                    "fa_icon": "fas fa-question-circle",
                    "hidden": true
                },
                "publish_dir_mode": {
                    "type": "string",
                    "default": "copy",
                    "description": "Method used to save pipeline results to output directory.",
                    "help_text": "The Nextflow `publishDir` option specifies which intermediate files should be saved to the output directory. This option tells the pipeline what method should be used to move these files. See [Nextflow docs](https://www.nextflow.io/docs/latest/process.html#publishdir) for details.",
                    "fa_icon": "fas fa-copy",
                    "enum": [
                        "symlink",
                        "rellink",
                        "link",
                        "copy",
                        "copyNoFollow",
                        "move"
                    ],
                    "hidden": true
                },
                "email_on_fail": {
                    "type": "string",
                    "description": "Email address for completion summary, only when pipeline fails.",
                    "fa_icon": "fas fa-exclamation-triangle",
                    "pattern": "^([a-zA-Z0-9_\\-\\.]+)@([a-zA-Z0-9_\\-\\.]+)\\.([a-zA-Z]{2,5})$",
                    "help_text": "An email address to send a summary email to when the pipeline is completed - ONLY sent if the pipeline does not exit successfully.",
                    "hidden": true
                },
                "plaintext_email": {
                    "type": "boolean",
                    "description": "Send plain-text email instead of HTML.",
                    "fa_icon": "fas fa-remove-format",
                    "hidden": true
                },
                "max_multiqc_email_size": {
                    "type": "string",
                    "description": "File size limit when attaching MultiQC reports to summary emails.",
                    "pattern": "^\\d+(\\.\\d+)?\\.?\\s*(K|M|G|T)?B$",
                    "default": "25.MB",
                    "fa_icon": "fas fa-file-upload",
                    "hidden": true
                },
                "monochrome_logs": {
                    "type": "boolean",
                    "description": "Do not use coloured log outputs.",
                    "fa_icon": "fas fa-palette",
                    "hidden": true
                },
                "multiqc_config": {
                    "type": "string",
                    "description": "Custom config file to supply to MultiQC.",
                    "fa_icon": "fas fa-cog",
                    "hidden": true
                },
                "tracedir": {
                    "type": "string",
                    "description": "Directory to keep pipeline Nextflow logs and reports.",
                    "default": "${params.outdir}/pipeline_info",
                    "fa_icon": "fas fa-cogs",
                    "hidden": true
                },
                "validate_params": {
                    "type": "boolean",
                    "description": "Boolean whether to validate parameters against the schema at runtime",
                    "default": true,
                    "fa_icon": "fas fa-check-square",
                    "hidden": true
                },
                "show_hidden_params": {
                    "type": "boolean",
                    "fa_icon": "far fa-eye-slash",
                    "description": "Show all params when using `--help`",
                    "hidden": true,
                    "help_text": "By default, parameters set as _hidden_ in the schema are not shown on the command line when a user runs with `--help`. Specifying this option will tell the pipeline to show all parameters."
                },
                "enable_conda": {
                    "type": "boolean",
                    "description": "Run this workflow with Conda. You can also use '-profile conda' instead of providing this parameter.",
                    "hidden": true,
                    "fa_icon": "fas fa-bacon"
                }
            }
        }
    },
    "allOf": [
        {
            "$ref": "#/definitions/input_output_options"
        },
        {
            "$ref": "#/definitions/alignment_options"
        },
        {
            "$ref": "#/definitions/special_library_types"
        },
        {
            "$ref": "#/definitions/reference_genome_options"
        },
        {
<<<<<<< HEAD
            "$ref": "#/definitions/adapter_trimming"
        },
        {
            "$ref": "#/definitions/bismark_options"
        },
        {
            "$ref": "#/definitions/bwa_meth_options"
        },
        {
            "$ref": "#/definitions/skip_pipeline_steps"
        },
        {
            "$ref": "#/definitions/generic_options"
=======
            "$ref": "#/definitions/institutional_config_options"
>>>>>>> 829c0d6e
        },
        {
            "$ref": "#/definitions/max_job_request_options"
        },
        {
            "$ref": "#/definitions/generic_options"
        }
    ]
}<|MERGE_RESOLUTION|>--- conflicted
+++ resolved
@@ -17,28 +17,18 @@
             "properties": {
                 "input": {
                     "type": "string",
-<<<<<<< HEAD
-                    "description": "Path to comma-separated file containing information about the samples in the experiment.",
-                    "help_text": "You will need to create a design file with information about the samples in your experiment before running the pipeline. Use this parameter to specify its location.",
-=======
                     "format": "file-path",
                     "mimetype": "text/csv",
                     "pattern": "^\\S+\\.csv$",
                     "schema": "assets/schema_input.json",
                     "description": "Path to comma-separated file containing information about the samples in the experiment.",
                     "help_text": "You will need to create a design file with information about the samples in your experiment before running the pipeline. Use this parameter to specify its location. It has to be a comma-separated file with 3 columns, and a header row. See [usage docs](https://nf-co.re/methylseq/usage#samplesheet-input).",
->>>>>>> 829c0d6e
                     "fa_icon": "fas fa-file-csv"
                 },
                 "outdir": {
                     "type": "string",
-<<<<<<< HEAD
-                    "description": "Path to the output directory where the results will be saved.",
-                    "default": "./results",
-=======
                     "format": "directory-path",
                     "description": "The output directory where the results will be saved. You have to use absolute paths to storage on Cloud infrastructure.",
->>>>>>> 829c0d6e
                     "fa_icon": "fas fa-folder-open"
                 },
                 "email": {
@@ -168,7 +158,6 @@
                 },
                 "fasta": {
                     "type": "string",
-<<<<<<< HEAD
                     "fa_icon": "fas fa-file-code",
                     "description": "Path to FASTA genome file.",
                     "help_text": "If you have no genome reference available, the pipeline can build one using a FASTA file. This requires additional time and resources, so it's better to use a pre-build index if possible. You can use the command line option `--save_reference` to keep the generated references so that they can be added to your config and used again in the future.\n\nNote that the `bwa-meth` workflow always needs a FASTA file, for methylation calling."
@@ -194,14 +183,6 @@
                     "type": "boolean",
                     "description": "Save reference(s) to results directory",
                     "fa_icon": "far fa-save"
-=======
-                    "format": "file-path",
-                    "mimetype": "text/plain",
-                    "pattern": "^\\S+\\.fn?a(sta)?(\\.gz)?$",
-                    "description": "Path to FASTA genome file.",
-                    "help_text": "This parameter is *mandatory* if `--genome` is not specified. If you don't have a BWA index available this will be generated for you automatically. Combine with `--save_reference` to save BWA index for future runs.",
-                    "fa_icon": "far fa-file-code"
->>>>>>> 829c0d6e
                 },
                 "igenomes_base": {
                     "type": "string",
@@ -220,7 +201,6 @@
                 }
             }
         },
-<<<<<<< HEAD
         "adapter_trimming": {
             "title": "Adapter Trimming",
             "type": "object",
@@ -400,16 +380,11 @@
         },
         "generic_options": {
             "title": "Generic options",
-=======
-        "institutional_config_options": {
-            "title": "Institutional config options",
->>>>>>> 829c0d6e
-            "type": "object",
-            "fa_icon": "fas fa-university",
-            "description": "Parameters used to describe centralised config profiles. These should not be edited.",
-            "help_text": "The centralised nf-core configuration profiles use a handful of pipeline parameters to describe themselves. This information is then printed to the Nextflow log when you run a pipeline. You should not need to change these values when you run a pipeline.",
-            "properties": {
-<<<<<<< HEAD
+            "type": "object",
+            "fa_icon": "fas fa-file-import",
+            "description": "Less common options for the pipeline, typically set in a config file.",
+            "help_text": "These options are common to all nf-core pipelines and allow you to customise some of the core preferences for how the pipeline runs.\n\nTypically these options would be set in a Nextflow config file loaded for all pipeline runs, such as `~/.nextflow/config`.",
+            "properties": {
                 "help": {
                     "type": "boolean",
                     "description": "Display help text.",
@@ -440,24 +415,9 @@
                     "type": "boolean",
                     "description": "Send plain-text email instead of HTML.",
                     "fa_icon": "fas fa-remove-format",
-=======
-                "custom_config_version": {
-                    "type": "string",
-                    "description": "Git commit id for Institutional configs.",
-                    "default": "master",
-                    "hidden": true,
-                    "fa_icon": "fas fa-users-cog"
-                },
-                "custom_config_base": {
-                    "type": "string",
-                    "description": "Base directory for Institutional configs.",
-                    "default": "https://raw.githubusercontent.com/nf-core/configs/master",
->>>>>>> 829c0d6e
-                    "hidden": true,
-                    "help_text": "If you're running offline, Nextflow will not be able to fetch the institutional config files from the internet. If you don't need them, then this is not a problem. If you do need them, you should download the files from the repo and tell Nextflow where to find them with this parameter.",
-                    "fa_icon": "fas fa-users-cog"
-                },
-<<<<<<< HEAD
+                    "hidden": true,
+                    "help_text": "Set to receive plain-text e-mails instead of HTML formatted."
+                },
                 "email_on_fail": {
                     "type": "string",
                     "description": "Email address for completion summary, only when pipeline fails.",
@@ -481,21 +441,14 @@
                         "copyNoFollow",
                         "move"
                     ]
-=======
-                "config_profile_name": {
-                    "type": "string",
-                    "description": "Institutional config name.",
-                    "hidden": true,
-                    "fa_icon": "fas fa-users-cog"
->>>>>>> 829c0d6e
-                },
-                "config_profile_description": {
-                    "type": "string",
-                    "description": "Institutional config description.",
-                    "hidden": true,
-                    "fa_icon": "fas fa-users-cog"
-                },
-<<<<<<< HEAD
+                },
+                "monochrome_logs": {
+                    "type": "boolean",
+                    "description": "Do not use coloured log outputs.",
+                    "fa_icon": "fas fa-palette",
+                    "hidden": true,
+                    "help_text": "Set to disable colourful command line output and live life in monochrome."
+                },
                 "tracedir": {
                     "type": "string",
                     "description": "Directory to keep pipeline Nextflow logs and reports.",
@@ -529,7 +482,78 @@
                     "hidden": true,
                     "fa_icon": "fas fa-toolbox",
                     "help_text": "This may be useful for example if you are unable to directly pull Singularity containers to run the pipeline due to http/https proxy issues."
-=======
+                }
+            }
+        },
+        "max_job_request_options": {
+            "title": "Max job request options",
+            "type": "object",
+            "fa_icon": "fab fa-acquisitions-incorporated",
+            "description": "Set the top limit for requested resources for any single job.",
+            "help_text": "If you are running on a smaller system, a pipeline step requesting more resources than are available may cause the Nextflow to stop the run with an error. These options allow you to cap the maximum resources requested by any single job so that the pipeline will run on your system.\n\nNote that you can not _increase_ the resources requested by any job using these options. For that you will need your own configuration file. See [the nf-core website](https://nf-co.re/usage/configuration) for details.",
+            "properties": {
+                "max_cpus": {
+                    "type": "integer",
+                    "description": "Maximum number of CPUs that can be requested for any single job.",
+                    "default": 16,
+                    "fa_icon": "fas fa-microchip",
+                    "hidden": true,
+                    "help_text": "Use to set an upper-limit for the CPU requirement for each process. Should be an integer e.g. `--max_cpus 1`"
+                },
+                "max_memory": {
+                    "type": "string",
+                    "description": "Maximum amount of memory that can be requested for any single job.",
+                    "default": "128.GB",
+                    "fa_icon": "fas fa-memory",
+                    "pattern": "^\\d+(\\.\\d+)?\\.?\\s*(K|M|G|T)?B$",
+                    "hidden": true,
+                    "help_text": "Use to set an upper-limit for the memory requirement for each process. Should be a string in the format integer-unit e.g. `--max_memory '8.GB'`"
+                },
+                "max_time": {
+                    "type": "string",
+                    "description": "Maximum amount of time that can be requested for any single job.",
+                    "default": "240.h",
+                    "fa_icon": "far fa-clock",
+                    "pattern": "^(\\d+\\.?\\s*(s|m|h|day)\\s*)+$",
+                    "hidden": true,
+                    "help_text": "Use to set an upper-limit for the time requirement for each process. Should be a string in the format integer-unit e.g. `--max_time '2.h'`"
+                }
+            }
+        },
+        "institutional_config_options": {
+            "title": "Institutional config options",
+            "type": "object",
+            "fa_icon": "fas fa-university",
+            "description": "Parameters used to describe centralised config profiles. These should not be edited.",
+            "help_text": "The centralised nf-core configuration profiles use a handful of pipeline parameters to describe themselves. This information is then printed to the Nextflow log when you run a pipeline. You should not need to change these values when you run a pipeline.",
+            "properties": {
+                "custom_config_version": {
+                    "type": "string",
+                    "description": "Git commit id for Institutional configs.",
+                    "default": "master",
+                    "hidden": true,
+                    "fa_icon": "fas fa-users-cog"
+                },
+                "custom_config_base": {
+                    "type": "string",
+                    "description": "Base directory for Institutional configs.",
+                    "default": "https://raw.githubusercontent.com/nf-core/configs/master",
+                    "hidden": true,
+                    "help_text": "If you're running offline, Nextflow will not be able to fetch the institutional config files from the internet. If you don't need them, then this is not a problem. If you do need them, you should download the files from the repo and tell Nextflow where to find them with this parameter.",
+                    "fa_icon": "fas fa-users-cog"
+                },
+                "config_profile_name": {
+                    "type": "string",
+                    "description": "Institutional config name.",
+                    "hidden": true,
+                    "fa_icon": "fas fa-users-cog"
+                },
+                "config_profile_description": {
+                    "type": "string",
+                    "description": "Institutional config description.",
+                    "hidden": true,
+                    "fa_icon": "fas fa-users-cog"
+                },
                 "config_profile_contact": {
                     "type": "string",
                     "description": "Institutional config contact information.",
@@ -541,7 +565,6 @@
                     "description": "Institutional config URL link.",
                     "hidden": true,
                     "fa_icon": "fas fa-users-cog"
->>>>>>> 829c0d6e
                 }
             }
         },
@@ -687,7 +710,6 @@
             "$ref": "#/definitions/reference_genome_options"
         },
         {
-<<<<<<< HEAD
             "$ref": "#/definitions/adapter_trimming"
         },
         {
@@ -701,9 +723,6 @@
         },
         {
             "$ref": "#/definitions/generic_options"
-=======
-            "$ref": "#/definitions/institutional_config_options"
->>>>>>> 829c0d6e
         },
         {
             "$ref": "#/definitions/max_job_request_options"
