--- conflicted
+++ resolved
@@ -96,11 +96,7 @@
                     "help_text": "Specify to run Bismark with the `--slam` flag to run bismark in [SLAM-seq mode](https://github.com/FelixKrueger/Bismark/blob/master/CHANGELOG.md#slam-seq-mode) \n\n> NB: Only works with when using the `bismark_hisat` aligner (`--aligner bismark_hisat`)"
                 },
                 "em_seq": {
-<<<<<<< HEAD
-                    "type": "string",
-=======
-                    "type": "boolean",
->>>>>>> 6bba51f6
+                    "type": "boolean",
                     "fa_icon": "fas fa-cubes",
                     "description": "Preset for EM-seq libraries.",
                     "help_text": "Equivalent to `--clip_r1 8` `--clip_r2 8` `--three_prime_clip_r1 8` `--three_prime_clip_r2 8`.\n\nAlso sets the `--maxins` flag to `1000` for Bismark."
@@ -120,11 +116,7 @@
                 "cegx": {
                     "type": "boolean",
                     "fa_icon": "fas fa-cut",
-<<<<<<< HEAD
-                    "description": "Trimming preset for the CEGX bisfulite kit.",
-=======
                     "description": "Trimming preset for the CEGX bisulfite kit.",
->>>>>>> 6bba51f6
                     "help_text": "Equivalent to `--clip_r1 6` `--clip_r2 6` `--three_prime_clip_r1 2` `--three_prime_clip_r2 2`"
                 },
                 "epignome": {
@@ -206,41 +198,25 @@
             "properties": {
                 "clip_r1": {
                     "type": "integer",
-<<<<<<< HEAD
-                    "description": "Trim the specified number of bases from the 5' end of read 1 (or single-end reads).",
-=======
                     "description": "Trim bases from the 5' end of read 1 (or single-end reads).",
->>>>>>> 6bba51f6
                     "default": 0,
                     "fa_icon": "fas fa-cut"
                 },
                 "clip_r2": {
                     "type": "integer",
-<<<<<<< HEAD
-                    "description": "Trim the specified number of bases from the 5' end of read 2 (paired-end only).",
-=======
                     "description": "Trim bases from the 5' end of read 2 (paired-end only).",
->>>>>>> 6bba51f6
                     "default": 0,
                     "fa_icon": "fas fa-cut"
                 },
                 "three_prime_clip_r1": {
                     "type": "integer",
-<<<<<<< HEAD
-                    "description": "Trim the specified number of bases from the 3' end of read 1 AFTER adapter/quality trimming.",
-=======
                     "description": "Trim bases from the 3' end of read 1 AFTER adapter/quality trimming.",
->>>>>>> 6bba51f6
                     "default": 0,
                     "fa_icon": "fas fa-cut"
                 },
                 "three_prime_clip_r2": {
                     "type": "integer",
-<<<<<<< HEAD
-                    "description": "Trim the specified number of bases from the 3' end of read 2 AFTER adapter/quality trimming",
-=======
                     "description": "Trim bases from the 3' end of read 2 AFTER adapter/quality trimming",
->>>>>>> 6bba51f6
                     "default": 0,
                     "fa_icon": "fas fa-cut"
                 },
@@ -296,10 +272,6 @@
                 "meth_cutoff": {
                     "type": "integer",
                     "description": "Specify a minimum read coverage to report a methylation call",
-<<<<<<< HEAD
-                    "default": 0,
-=======
->>>>>>> 6bba51f6
                     "help_text": "Use to discard any methylation calls with less than a given read coverage depth (in fold coverage) during Bismark's `bismark_methylation_extractor` step.",
                     "fa_icon": "fas fa-angle-double-down"
                 },
@@ -329,10 +301,6 @@
                 },
                 "bismark_align_cpu_per_multicore": {
                     "type": "integer",
-<<<<<<< HEAD
-                    "default": 3,
-=======
->>>>>>> 6bba51f6
                     "description": "Specify how many CPUs are required per --multicore for bismark align",
                     "hidden": true,
                     "help_text": "The pipeline makes use of the `--multicore` option for Bismark align. When using this option, Bismark uses a large number of CPUs for every `--multicore` specified. The pipeline calculates the number of `--multicore` based on the resources available to the task. It divides the available CPUs by 3, or by 5 if any of `--single_cell`, `--zymo` or `--non_directional` are specified. This is based on usage for a typical mouse genome.\n\nYou may find when running the pipeline that Bismark is not using this many CPUs. To fine tune the usage and speed, you can specify an integer with `--bismark_align_cpu_per_multicore` and the pipeline will divide the available CPUs by this value instead.\n\nSee the [bismark documentation](https://github.com/FelixKrueger/Bismark/tree/master/Docs#alignment) for more information.",
@@ -340,10 +308,6 @@
                 },
                 "bismark_align_mem_per_multicore": {
                     "type": "string",
-<<<<<<< HEAD
-                    "default": "13.GB",
-=======
->>>>>>> 6bba51f6
                     "description": "Specify how much memory is required per --multicore for bismark align",
                     "hidden": true,
                     "help_text": "Exactly the same as with `--bismark_align_cpu_per_multicore`, but for memory. By default, the pipeline divides the available memory by `13.GB`, or `18.GB` if any of `--single_cell`, `--zymo` or `--non_directional` are specified.\n\nNote that the final `--multicore` value is based on the lowest limiting factor of both CPUs and memory.",
@@ -394,14 +358,11 @@
                     "description": "Skip deduplication step after alignment.",
                     "help_text": "Deduplication removes PCR duplicate reads after alignment. Specifying this option will skip this step, leaving duplicate reads in your data.\n\nNote that this is turned on automatically if `--rrbs` is specified.",
                     "fa_icon": "fas fa-fast-forward"
-<<<<<<< HEAD
                 },
                 "skip_multiqc": {
                     "type": "boolean",
                     "description": "Skip MultiQC.",
                     "fa_icon": "fas fa-fast-forward"
-=======
->>>>>>> 6bba51f6
                 }
             },
             "fa_icon": "fas fa-fast-forward"
@@ -600,17 +561,6 @@
                     "description": "Institutional config URL link.",
                     "hidden": true,
                     "fa_icon": "fas fa-users-cog"
-                },
-                "project": {
-                    "type": "string",
-                    "description": "Cluster Project",
-                    "hidden": true,
-                    "fa_icon": "fas fa-users-cog"
-                },
-                "cluster_options": {
-                    "type": "string",
-                    "fa_icon": "fas fa-users-cog",
-                    "hidden": true
                 }
             }
         }
