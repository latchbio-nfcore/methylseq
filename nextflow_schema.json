{
    "$schema": "http://json-schema.org/draft-07/schema",
    "$id": "https://raw.githubusercontent.com/nf-core/methylseq/master/nextflow_schema.json",
    "title": "nf-core/methylseq pipeline parameters",
    "description": "Methylation (Bisulfite-Sequencing) Best Practice analysis pipeline, part of the nf-core community.",
    "type": "object",
    "definitions": {
        "input_output_options": {
            "title": "Input/output options",
            "type": "object",
            "fa_icon": "fas fa-terminal",
            "description": "Define where the pipeline should find input data and save output data.",
            "required": [
                "input"
            ],
            "properties": {
                "input": {
                    "type": "string",
                    "description": "Path to comma-separated file containing information about the samples in the experiment.",
                    "help_text": "You will need to create a design file with information about the samples in your experiment before running the pipeline. Use this parameter to specify its location.",
                    "fa_icon": "fas fa-file-csv"
                },
                "outdir": {
                    "type": "string",
                    "description": "Path to the output directory where the results will be saved.",
                    "default": "./results",
                    "fa_icon": "fas fa-folder-open"
                },
                "email": {
                    "type": "string",
                    "description": "Email address for completion summary.",
                    "fa_icon": "fas fa-envelope",
                    "help_text": "Set this parameter to your e-mail address to get a summary e-mail with details of the run sent to you when the workflow exits. If set in your user config file (`~/.nextflow/config`) then you don't need to specify this on the command line for every run.",
                    "pattern": "^([a-zA-Z0-9_\\-\\.]+)@([a-zA-Z0-9_\\-\\.]+)\\.([a-zA-Z]{2,5})$"
                }
            }
        },
        "alignment_options": {
            "title": "Alignment options",
            "type": "object",
            "description": "",
            "default": "",
            "properties": {
                "aligner": {
                    "type": "string",
                    "default": "bismark",
                    "description": "Alignment tool to use.",
                    "fa_icon": "fas fa-dot-circle",
                    "enum": [
                        "bismark",
                        "bismark_hisat",
                        "bwameth"
                    ],
                    "help_text": "The nf-core/methylseq package is actually two pipelines in one. The default workflow uses [Bismark](http://www.bioinformatics.babraham.ac.uk/projects/bismark/) with [Bowtie2](http://bowtie-bio.sourceforge.net/bowtie2/index.shtml) as alignment tool: unless specified otherwise, nf-core/methylseq will run this pipeline.\n\nSince bismark v0.21.0 it is also possible to use [HISAT2](https://ccb.jhu.edu/software/hisat2/index.shtml) as alignment tool. To run this workflow, invoke the pipeline with the command line flag `--aligner bismark_hisat`. HISAT2 also supports splice-aware alignment if analysis of RNA is desired (e.g. [SLAMseq](https://science.sciencemag.org/content/360/6390/800) experiments), a file containing a list of known splicesites can be provided with `--known_splices`.\n\nThe second workflow uses [BWA-Meth](https://github.com/brentp/bwa-meth) and [MethylDackel](https://github.com/dpryan79/methyldackel) instead of Bismark. To run this workflow, run the pipeline with the command line flag `--aligner bwameth`."
                },
                "comprehensive": {
                    "type": "boolean",
                    "description": "Output information for all cytosine contexts.",
                    "fa_icon": "fas fa-arrows-alt",
                    "help_text": "By default, the pipeline only produces data for cytosine methylation states in CpG context. Specifying `--comprehensive` makes the pipeline give results for all cytosine contexts. Note that for large genomes (e.g. Human), these can be massive files. This is only recommended for small genomes (especially those that don't exhibit strong CpG context methylation specificity).\n\nIf specified, this flag instructs the Bismark methylation extractor to use the `--comprehensive` and `--merge_non_CpG` flags. This produces coverage files with information from about all strands and cytosine contexts merged into two files - one for CpG context and one for non-CpG context.\n\nIf using the bwa-meth workflow, the flag makes MethylDackel report CHG and CHH contexts as well."
                },
                "save_align_intermeds": {
                    "type": "boolean",
                    "description": "Save aligned intermediates to results directory",
                    "fa_icon": "fas fa-save",
                    "hidden": true
                }
            },
            "required": [
                "aligner"
            ],
            "fa_icon": "fas fa-braille"
        },
        "special_library_types": {
            "title": "Special library types",
            "type": "object",
            "description": "Presets for working with specific bisulfite library preparation methods.",
            "default": "",
            "properties": {
                "pbat": {
                    "type": "boolean",
                    "fa_icon": "fas fa-outdent",
                    "description": "Preset for working with PBAT libraries.",
                    "help_text": "Specify this parameter when working with PBAT _(Post Bisulfite Adapter Tagging)_ libraries.\n\nUsing this parameter sets the `--pbat` flag when aligning with Bismark. This tells Bismark to align complementary strands (the opposite of `--directional`).\n\nAdditionally, this is a trimming preset equivalent to `--clip_r1 6` `--clip_r2 9` `--three_prime_clip_r1 6` `--three_prime_clip_r2 9`"
                },
                "rrbs": {
                    "type": "boolean",
                    "description": "Turn on if dealing with MspI digested material.",
                    "help_text": "Use this parameter when working with RRBS _(Reduced Representation Bisulfite Sequencing)_ data, that is digested using MspI.\n\nSpecifying `--rrbs` will pass on the `--rrbs` parameter to TrimGalore! See the [TrimGalore! documentation](https://github.com/FelixKrueger/TrimGalore/blob/master/Docs/Trim_Galore_User_Guide.md#rrbs-specific-options-mspi-digested-material) to read more about the effects of this option.\n\nThis parameter also makes the pipeline skip the deduplication step.",
                    "fa_icon": "fas fa-compress"
                },
                "slamseq": {
                    "type": "boolean",
                    "description": "Run bismark in SLAM-seq mode.",
                    "fa_icon": "fas fa-wave-square",
                    "help_text": "Specify to run Bismark with the `--slam` flag to run bismark in [SLAM-seq mode](https://github.com/FelixKrueger/Bismark/blob/master/CHANGELOG.md#slam-seq-mode) \n\n> NB: Only works with when using the `bismark_hisat` aligner (`--aligner bismark_hisat`)"
                },
                "em_seq": {
                    "type": "string",
                    "fa_icon": "fas fa-cubes",
                    "description": "Preset for EM-seq libraries.",
                    "help_text": "Equivalent to `--clip_r1 8` `--clip_r2 8` `--three_prime_clip_r1 8` `--three_prime_clip_r2 8`.\n\nAlso sets the `--maxins` flag to `1000` for Bismark."
                },
                "single_cell": {
                    "type": "boolean",
                    "fa_icon": "fas fa-cut",
                    "description": "Trimming preset for single-cell bisulfite libraries.",
                    "help_text": "Equivalent to `--clip_r1 6` `--clip_r2 6` `--three_prime_clip_r1 6` `--three_prime_clip_r2 6`.\n\nAlso sets the `--non_directional` flag for Bismark."
                },
                "accel": {
                    "type": "boolean",
                    "fa_icon": "fas fa-cut",
                    "help_text": "Equivalent to `--clip_r1 10` `--clip_r2 15` `--three_prime_clip_r1 10` `--three_prime_clip_r2 10`",
                    "description": "Trimming preset for the Accel kit."
                },
                "cegx": {
                    "type": "boolean",
                    "fa_icon": "fas fa-cut",
                    "description": "Trimming preset for the CEGX bisfulite kit.",
                    "help_text": "Equivalent to `--clip_r1 6` `--clip_r2 6` `--three_prime_clip_r1 2` `--three_prime_clip_r2 2`"
                },
                "epignome": {
                    "type": "boolean",
                    "fa_icon": "fas fa-cut",
                    "description": "Trimming preset for the Epignome kit.",
                    "help_text": "Equivalent to `--clip_r1 8` `--clip_r2 8` `--three_prime_clip_r1 8` `--three_prime_clip_r2 8`"
                },
                "zymo": {
                    "type": "boolean",
                    "fa_icon": "fas fa-cut",
                    "description": "Trimming preset for the Zymo kit.",
                    "help_text": "Equivalent to `--clip_r1 10` `--clip_r2 15` `--three_prime_clip_r1 10` `--three_prime_clip_r2 10`.\n\nAlso sets the `--non_directional` flag for Bismark."
                }
            },
            "fa_icon": "fas fa-prescription-bottle"
        },
        "reference_genome_options": {
            "title": "Reference genome options",
            "type": "object",
            "fa_icon": "fas fa-dna",
            "description": "Reference genome related files and options required for the workflow.",
            "properties": {
                "genome": {
                    "type": "string",
                    "description": "Name of iGenomes reference.",
                    "fa_icon": "fas fa-book",
                    "help_text": "If using a reference genome configured in the pipeline using iGenomes, use this parameter to give the ID for the reference. This is then used to build the full paths for all required reference genome files e.g. `--genome GRCh38`.\n\nSee the [nf-core website docs](https://nf-co.re/usage/reference_genomes) for more details."
                },
                "fasta": {
                    "type": "string",
                    "fa_icon": "fas fa-file-code",
                    "description": "Path to FASTA genome file.",
<<<<<<< HEAD
                    "help_text": "If you have no genome reference available, the pipeline can build one using a FASTA file. This requires additional time and resources, so it's better to use a pre-build index if possible. You can use the command line option `--save_reference` to keep the generated references so that they can be added to your config and used again in the future.\n\nNote that the `bwa-meth` workflow always needs a FASTA file, for methylation calling."
                },
                "fasta_index": {
                    "type": "string",
                    "description": "Path to Fasta index file.",
                    "help_text": "The FASTA index file (`.fa.fai`) is only needed when using the bwa_meth aligner. It is used by MethylDackel. If using Bismark this parameter is ignored.",
                    "fa_icon": "fas fa-bookmark"
                },
                "bismark_index": {
                    "type": "string",
                    "description": "Path to a directory containing a Bismark reference index.",
                    "fa_icon": "fas fa-dot-circle"
                },
                "bwa_meth_index": {
                    "type": "string",
                    "description": "bwameth index filename base",
                    "help_text": "The base filename for a bwa-meth genome reference index. Only used when using the bwa-meth aligner.\n\nNote that this is not a complete path, but rather a common filename _base_. For example, if you have file paths such as `/path/to/ref/genome.fa.bwameth.c2t.bwt`, you should specify `/path/to/ref/genome.fa`.",
                    "fa_icon": "far fa-dot-circle"
                },
                "save_reference": {
                    "type": "boolean",
                    "description": "Save reference(s) to results directory",
                    "fa_icon": "far fa-save"
=======
                    "help_text": "This parameter is *mandatory* if `--genome` is not specified."
>>>>>>> 99c3768c
                },
                "igenomes_base": {
                    "type": "string",
                    "description": "Directory / URL base for iGenomes references.",
                    "default": "s3://ngi-igenomes/igenomes/",
                    "fa_icon": "fas fa-cloud-download-alt",
                    "hidden": true
                },
                "igenomes_ignore": {
                    "type": "boolean",
                    "description": "Do not load the iGenomes reference config.",
                    "fa_icon": "fas fa-ban",
                    "hidden": true,
                    "help_text": "Do not load `igenomes.config` when running the pipeline. You may choose this option if you observe clashes between custom parameters and those supplied in `igenomes.config`."
                }
            }
        },
        "adapter_trimming": {
            "title": "Adapter Trimming",
            "type": "object",
            "description": "Bisulfite libraries often require additional base pairs to be removed from the ends of the reads before alignment.",
            "default": "",
            "properties": {
                "clip_r1": {
                    "type": "integer",
                    "description": "Trim the specified number of bases from the 5' end of read 1 (or single-end reads).",
                    "default": 0,
                    "fa_icon": "fas fa-cut"
                },
                "clip_r2": {
                    "type": "integer",
                    "description": "Trim the specified number of bases from the 5' end of read 2 (paired-end only).",
                    "default": 0,
                    "fa_icon": "fas fa-cut"
                },
                "three_prime_clip_r1": {
                    "type": "integer",
                    "description": "Trim the specified number of bases from the 3' end of read 1 AFTER adapter/quality trimming.",
                    "default": 0,
                    "fa_icon": "fas fa-cut"
                },
                "three_prime_clip_r2": {
                    "type": "integer",
                    "description": "Trim the specified number of bases from the 3' end of read 2 AFTER adapter/quality trimming",
                    "default": 0,
                    "fa_icon": "fas fa-cut"
                },
                "save_trimmed": {
                    "type": "boolean",
                    "description": "Save trimmed reads to results directory.",
                    "fa_icon": "fas fa-save",
                    "help_text": "By default, trimmed FastQ files will not be saved to the results directory. Specify this flag (or set to true in your config file) to copy these files to the results directory when complete.",
                    "hidden": true
                }
            },
            "fa_icon": "fas fa-cut",
            "help_text": "In addition to manually specifying bases to be specified, the pipeline has a number of parameter presets:\n\n| Parameter       | 5' R1 Trim | 5' R2 Trim | 3' R1 Trim | 3' R2 Trim |\n|-----------------|------------|------------|------------|------------|\n| `--pbat`        | 6          | 9          | 6          | 9          |\n| `--single_cell` | 6          | 6          | 6          | 6          |\n| `--epignome`    | 8          | 8          | 8          | 8          |\n| `--accel`       | 10         | 15         | 10         | 10         |\n| `--zymo`        | 10         | 15         | 10         | 10         |\n| `--cegx`        | 6          | 6          | 2          | 2          |\n\nNote that you can use the `--skip_trimming` parameter to skip trimming completely."
        },
        "bismark_options": {
            "title": "Bismark options",
            "type": "object",
            "description": "Parameters specific to the Bismark workflow",
            "default": "",
            "fa_icon": "fas fa-circle",
            "properties": {
                "non_directional": {
                    "type": "boolean",
                    "description": "Run alignment against all four possible strands.",
                    "help_text": "By default, Bismark assumes that libraries are directional and does not align against complementary strands. If your library prep was not directional, use `--non_directional` to align against all four possible strands.\n\nNote that the `--single_cell` and `--zymo` parameters both set the `--non_directional` workflow flag automatically.",
                    "fa_icon": "fas fa-exchange-alt"
                },
                "cytosine_report": {
                    "type": "boolean",
                    "description": "Output stranded cytosine report during Bismark's bismark_methylation_extractor step.",
                    "help_text": "By default, Bismark does not produce stranded calls. With this option the output considers all Cs on both forward and reverse strands and reports their position, strand, trinucleotide context and methylation state.",
                    "fa_icon": "fas fa-clipboard"
                },
                "relax_mismatches": {
                    "type": "boolean",
                    "description": "Turn on to relax stringency for alignment (set allowed penalty with --num_mismatches).",
                    "help_text": "By default, Bismark is pretty strict about which alignments it accepts as valid. If you have good reason to believe that your reads will contain more mismatches than normal, this flags can be used to relax the stringency that Bismark uses when accepting alignments. This can greatly improve the number of aligned reads you get back, but may negatively impact the quality of your data.\n\nBismark uses the Bowtie alignment scoring mechanism to filter reads. Mismatches cost `-6`, gap opening `-5` and gap extension `-2`. So, a threshold of`-60` would allow 10 mismatches or ~ 8 x 1-2bp indels. The threshold is dependent on the length of reads, so a penalty value is used where `penalty * bp read length = threshold`.\n\nThe penalty value used by Bismark by default is `0.2`, so for 100bp reads this would be a threshold of `-20`. \n\nIf you specifying the `--relax_mismatches` pipeline flag, Bismark instead uses `0.6`, or a threshold of `-60`. This adds the Bismark flag `--score_min L,0,-0.6` to the alignment command.\n\nThe penalty value can be modified using the `--num_mismatches` pipeline option.",
                    "fa_icon": "fas fa-bullseye"
                },
                "num_mismatches": {
                    "type": "number",
                    "default": 0.6,
                    "description": "0.6 will allow a penalty of bp * -0.6 - for 100bp reads (bismark default is 0.2)",
                    "help_text": "Customise the penalty in the function used to filter reads based on mismatches. The parameter `--relax_mismatches` must also be specified.\n\nSee the parameter documentation for `--relax_mismatches` for an explanation.",
                    "fa_icon": "fas fa-calculator"
                },
                "unmapped": {
                    "type": "boolean",
                    "description": "Save unmapped reads to FastQ files",
                    "help_text": "Use the `--unmapped` flag to set the `--unmapped` flag with Bismark align and save the unmapped reads to FastQ files.",
                    "fa_icon": "fas fa-recycle"
                },
                "meth_cutoff": {
                    "type": "integer",
                    "description": "Specify a minimum read coverage to report a methylation call",
                    "default": 0,
                    "help_text": "Use to discard any methylation calls with less than a given read coverage depth (in fold coverage) during Bismark's `bismark_methylation_extractor` step.",
                    "fa_icon": "fas fa-angle-double-down"
                },
                "known_splices": {
                    "type": "string",
                    "description": "Supply a .gtf file containing known splice sites (bismark_hisat only).",
                    "help_text": "Specify to run Bismark with the `--known-splicesite-infile` flag to run splice-aware alignment using HISAT2. A `.gtf` file has to be provided from which a list of known splicesites is created by the pipeline\n\n> NB: This only works when using the `bismark_hisat` aligner with `--align`",
                    "fa_icon": "fas fa-barcode"
                },
                "local_alignment": {
                    "type": "boolean",
                    "description": "Allow soft-clipping of reads (potentially useful for single-cell experiments).",
                    "help_text": "Specify to run Bismark with the `--local` flag to allow soft-clipping of reads. This should only be used with care in certain single-cell applications or PBAT libraries, which may produce chimeric read pairs. (See [Wu et al.](https://doi.org/10.1093/bioinformatics/btz125)).",
                    "fa_icon": "fas fa-search"
                },
                "minins": {
                    "type": "integer",
                    "fa_icon": "fas fa-compress-alt",
                    "description": "The minimum insert size for valid paired-end alignments.",
                    "help_text": "For example, if `--minins 60` is specified and a paired-end alignment consists of two 20-bp alignments in the appropriate orientation with a 20-bp gap between them, that alignment is considered valid (as long as `--maxins` is also satisfied). A 19-bp gap would not be valid in that case.\n\nDefault: no flag (Bismark default: `0`)."
                },
                "maxins": {
                    "type": "integer",
                    "fa_icon": "fas fa-expand-alt",
                    "description": "The maximum insert size for valid paired-end alignments.",
                    "help_text": "For example, if `--maxins 100` is specified and a paired-end alignment consists of two 20-bp alignments in the proper orientation with a 60-bp gap between them, that alignment is considered valid (as long as `--minins` is also satisfied). A 61-bp gap would not be valid in that case.\n\nDefault: not specified. Bismark default: `500`."
                },
                "bismark_align_cpu_per_multicore": {
                    "type": "integer",
                    "default": 3,
                    "description": "Specify how many CPUs are required per --multicore for bismark align",
                    "hidden": true,
                    "help_text": "The pipeline makes use of the `--multicore` option for Bismark align. When using this option, Bismark uses a large number of CPUs for every `--multicore` specified. The pipeline calculates the number of `--multicore` based on the resources available to the task. It divides the available CPUs by 3, or by 5 if any of `--single_cell`, `--zymo` or `--non_directional` are specified. This is based on usage for a typical mouse genome.\n\nYou may find when running the pipeline that Bismark is not using this many CPUs. To fine tune the usage and speed, you can specify an integer with `--bismark_align_cpu_per_multicore` and the pipeline will divide the available CPUs by this value instead.\n\nSee the [bismark documentation](https://github.com/FelixKrueger/Bismark/tree/master/Docs#alignment) for more information.",
                    "fa_icon": "fas fa-cogs"
                },
                "bismark_align_mem_per_multicore": {
                    "type": "string",
                    "default": "13.GB",
                    "description": "Specify how much memory is required per --multicore for bismark align",
                    "hidden": true,
                    "help_text": "Exactly the same as with `--bismark_align_cpu_per_multicore`, but for memory. By default, the pipeline divides the available memory by `13.GB`, or `18.GB` if any of `--single_cell`, `--zymo` or `--non_directional` are specified.\n\nNote that the final `--multicore` value is based on the lowest limiting factor of both CPUs and memory.",
                    "fa_icon": "fas fa-cogs"
                }
            }
        },
        "bwa_meth_options": {
            "title": "bwa-meth options",
            "type": "object",
            "description": "",
            "default": "",
            "properties": {
                "min_depth": {
                    "type": "integer",
                    "description": "Specify a minimum read coverage for MethylDackel to report a methylation call.",
                    "default": 0,
                    "fa_icon": "fas fa-angle-double-down"
                },
                "ignore_flags": {
                    "type": "boolean",
                    "description": "MethylDackel - ignore SAM flags",
                    "fa_icon": "fas fa-eye-slash",
                    "help_text": "Run MethylDackel with the `--ignore_flags` option, to ignore SAM flags."
                },
                "methyl_kit": {
                    "type": "boolean",
                    "description": "Save files for use with methylKit",
                    "help_text": "Run MethylDackel with the `--methyl_kit` option, to produce files suitable for use with the methylKit R package.",
                    "fa_icon": "fas fa-ellipsis-h"
                }
            },
            "fa_icon": "far fa-circle"
        },
        "skip_pipeline_steps": {
            "title": "Skip pipeline steps",
            "type": "object",
            "description": "",
            "default": "",
            "properties": {
                "skip_trimming": {
                    "type": "boolean",
                    "description": "Skip read trimming.",
                    "fa_icon": "fas fa-fast-forward"
                },
                "skip_deduplication": {
                    "type": "boolean",
                    "description": "Skip deduplication step after alignment.",
                    "help_text": "Deduplication removes PCR duplicate reads after alignment. Specifying this option will skip this step, leaving duplicate reads in your data.\n\nNote that this is turned on automatically if `--rrbs` is specified.",
                    "fa_icon": "fas fa-fast-forward"
                }
            },
            "fa_icon": "fas fa-fast-forward"
        },
        "generic_options": {
            "title": "Generic options",
            "type": "object",
            "fa_icon": "fas fa-file-import",
            "description": "Less common options for the pipeline, typically set in a config file.",
            "help_text": "These options are common to all nf-core pipelines and allow you to customise some of the core preferences for how the pipeline runs.\n\nTypically these options would be set in a Nextflow config file loaded for all pipeline runs, such as `~/.nextflow/config`.",
            "properties": {
                "help": {
                    "type": "boolean",
                    "description": "Display help text.",
                    "hidden": true,
                    "fa_icon": "fas fa-question-circle"
                },
                "multiqc_config": {
                    "type": "string",
                    "description": "Custom config file to supply to MultiQC.",
                    "fa_icon": "fas fa-cog",
                    "hidden": true
                },
                "multiqc_title": {
                    "type": "string",
                    "description": "MultiQC report title. Printed as page header, used for filename if not otherwise specified.",
                    "fa_icon": "fas fa-file-signature",
                    "hidden": true
                },
                "max_multiqc_email_size": {
                    "type": "string",
                    "description": "File size limit when attaching MultiQC reports to summary emails.",
                    "default": "25.MB",
                    "fa_icon": "fas fa-file-upload",
                    "hidden": true,
                    "help_text": "If file generated by pipeline exceeds the threshold, it will not be attached."
                },
                "plaintext_email": {
                    "type": "boolean",
                    "description": "Send plain-text email instead of HTML.",
                    "fa_icon": "fas fa-remove-format",
                    "hidden": true,
                    "help_text": "Set to receive plain-text e-mails instead of HTML formatted."
                },
                "email_on_fail": {
                    "type": "string",
                    "description": "Email address for completion summary, only when pipeline fails.",
                    "fa_icon": "fas fa-exclamation-triangle",
                    "pattern": "^([a-zA-Z0-9_\\-\\.]+)@([a-zA-Z0-9_\\-\\.]+)\\.([a-zA-Z]{2,5})$",
                    "hidden": true,
                    "help_text": "This works exactly as with `--email`, except emails are only sent if the workflow is not successful."
                },
                "publish_dir_mode": {
                    "type": "string",
                    "default": "copy",
                    "hidden": true,
                    "description": "Method used to save pipeline results to output directory.",
                    "help_text": "The Nextflow `publishDir` option specifies which intermediate files should be saved to the output directory. This option tells the pipeline what method should be used to move these files. See [Nextflow docs](https://www.nextflow.io/docs/latest/process.html#publishdir) for details.",
                    "fa_icon": "fas fa-copy",
                    "enum": [
                        "symlink",
                        "rellink",
                        "link",
                        "copy",
                        "copyNoFollow",
                        "move"
                    ]
                },
                "monochrome_logs": {
                    "type": "boolean",
                    "description": "Do not use coloured log outputs.",
                    "fa_icon": "fas fa-palette",
                    "hidden": true,
                    "help_text": "Set to disable colourful command line output and live life in monochrome."
                },
                "tracedir": {
                    "type": "string",
                    "description": "Directory to keep pipeline Nextflow logs and reports.",
                    "default": "${params.outdir}/pipeline_info",
                    "fa_icon": "fas fa-cogs",
                    "hidden": true
                },
                "validate_params": {
                    "type": "boolean",
                    "description": "Boolean whether to validate parameters against the schema at runtime",
                    "default": true,
                    "fa_icon": "fas fa-check-square",
                    "hidden": true
                },
                "show_hidden_params": {
                    "type": "boolean",
                    "fa_icon": "far fa-eye-slash",
                    "description": "Show all params when using `--help`",
                    "hidden": true,
                    "help_text": "By default, parameters set as _hidden_ in the schema are not shown on the command line when a user runs with `--help`. Specifying this option will tell the pipeline to show all parameters."
                },
                "enable_conda": {
                    "type": "boolean",
                    "description": "Run this workflow with Conda. You can also use '-profile conda' instead of providing this parameter.",
                    "hidden": true,
                    "fa_icon": "fas fa-bacon"
                },
                "singularity_pull_docker_container": {
                    "type": "boolean",
                    "description": "Instead of directly downloading Singularity images for use with Singularity, force the workflow to pull and convert Docker containers instead.",
                    "hidden": true,
                    "fa_icon": "fas fa-toolbox",
                    "help_text": "This may be useful for example if you are unable to directly pull Singularity containers to run the pipeline due to http/https proxy issues."
                }
            }
        },
        "max_job_request_options": {
            "title": "Max job request options",
            "type": "object",
            "fa_icon": "fab fa-acquisitions-incorporated",
            "description": "Set the top limit for requested resources for any single job.",
            "help_text": "If you are running on a smaller system, a pipeline step requesting more resources than are available may cause the Nextflow to stop the run with an error. These options allow you to cap the maximum resources requested by any single job so that the pipeline will run on your system.\n\nNote that you can not _increase_ the resources requested by any job using these options. For that you will need your own configuration file. See [the nf-core website](https://nf-co.re/usage/configuration) for details.",
            "properties": {
                "max_cpus": {
                    "type": "integer",
                    "description": "Maximum number of CPUs that can be requested    for any single job.",
                    "default": 16,
                    "fa_icon": "fas fa-microchip",
                    "hidden": true,
                    "help_text": "Use to set an upper-limit for the CPU requirement for each process. Should be an integer e.g. `--max_cpus 1`"
                },
                "max_memory": {
                    "type": "string",
                    "description": "Maximum amount of memory that can be requested for any single job.",
                    "default": "128.GB",
                    "fa_icon": "fas fa-memory",
                    "pattern": "^[\\d\\.]+\\s*.(K|M|G|T)?B$",
                    "hidden": true,
                    "help_text": "Use to set an upper-limit for the memory requirement for each process. Should be a string in the format integer-unit e.g. `--max_memory '8.GB'`"
                },
                "max_time": {
                    "type": "string",
                    "description": "Maximum amount of time that can be requested for any single job.",
                    "default": "240.h",
                    "fa_icon": "far fa-clock",
                    "pattern": "^[\\d\\.]+\\.*(s|m|h|d)$",
                    "hidden": true,
                    "help_text": "Use to set an upper-limit for the time requirement for each process. Should be a string in the format integer-unit e.g. `--max_time '2.h'`"
                }
            }
        },
        "institutional_config_options": {
            "title": "Institutional config options",
            "type": "object",
            "fa_icon": "fas fa-university",
            "description": "Parameters used to describe centralised config profiles. These should not be edited.",
            "help_text": "The centralised nf-core configuration profiles use a handful of pipeline parameters to describe themselves. This information is then printed to the Nextflow log when you run a pipeline. You should not need to change these values when you run a pipeline.",
            "properties": {
                "custom_config_version": {
                    "type": "string",
                    "description": "Git commit id for Institutional configs.",
                    "default": "master",
                    "hidden": true,
                    "fa_icon": "fas fa-users-cog",
                    "help_text": "Provide git commit id for custom Institutional configs hosted at `nf-core/configs`. This was implemented for reproducibility purposes. Default: `master`.\n\n```bash\n## Download and use config file with following git commit id\n--custom_config_version d52db660777c4bf36546ddb188ec530c3ada1b96\n```"
                },
                "custom_config_base": {
                    "type": "string",
                    "description": "Base directory for Institutional configs.",
                    "default": "https://raw.githubusercontent.com/nf-core/configs/master",
                    "hidden": true,
                    "help_text": "If you're running offline, nextflow will not be able to fetch the institutional config files from the internet. If you don't need them, then this is not a problem. If you do need them, you should download the files from the repo and tell nextflow where to find them with the `custom_config_base` option. For example:\n\n```bash\n## Download and unzip the config files\ncd /path/to/my/configs\nwget https://github.com/nf-core/configs/archive/master.zip\nunzip master.zip\n\n## Run the pipeline\ncd /path/to/my/data\nnextflow run /path/to/pipeline/ --custom_config_base /path/to/my/configs/configs-master/\n```\n\n> Note that the nf-core/tools helper package has a `download` command to download all required pipeline files + singularity containers + institutional configs in one go for you, to make this process easier.",
                    "fa_icon": "fas fa-users-cog"
                },
                "hostnames": {
                    "type": "string",
                    "description": "Institutional configs hostname.",
                    "hidden": true,
                    "fa_icon": "fas fa-users-cog"
                },
                "config_profile_name": {
                    "type": "string",
                    "description": "Institutional config name.",
                    "hidden": true,
                    "fa_icon": "fas fa-users-cog"
                },
                "config_profile_description": {
                    "type": "string",
                    "description": "Institutional config description.",
                    "hidden": true,
                    "fa_icon": "fas fa-users-cog"
                },
                "config_profile_contact": {
                    "type": "string",
                    "description": "Institutional config contact information.",
                    "hidden": true,
                    "fa_icon": "fas fa-users-cog"
                },
                "config_profile_url": {
                    "type": "string",
                    "description": "Institutional config URL link.",
                    "hidden": true,
                    "fa_icon": "fas fa-users-cog"
                },
                "project": {
                    "type": "string",
                    "description": "Cluster Project",
                    "hidden": true,
                    "fa_icon": "fas fa-users-cog"
                },
                "clusterOptions": {
                    "type": "string",
                    "fa_icon": "fas fa-users-cog",
                    "hidden": true
                }
            }
        }
    },
    "allOf": [
        {
            "$ref": "#/definitions/input_output_options"
        },
        {
            "$ref": "#/definitions/alignment_options"
        },
        {
            "$ref": "#/definitions/special_library_types"
        },
        {
            "$ref": "#/definitions/reference_genome_options"
        },
        {
            "$ref": "#/definitions/adapter_trimming"
        },
        {
            "$ref": "#/definitions/bismark_options"
        },
        {
            "$ref": "#/definitions/bwa_meth_options"
        },
        {
            "$ref": "#/definitions/skip_pipeline_steps"
        },
        {
            "$ref": "#/definitions/generic_options"
        },
        {
            "$ref": "#/definitions/max_job_request_options"
        },
        {
            "$ref": "#/definitions/institutional_config_options"
        }
    ]
}<|MERGE_RESOLUTION|>--- conflicted
+++ resolved
@@ -150,7 +150,6 @@
                     "type": "string",
                     "fa_icon": "fas fa-file-code",
                     "description": "Path to FASTA genome file.",
-<<<<<<< HEAD
                     "help_text": "If you have no genome reference available, the pipeline can build one using a FASTA file. This requires additional time and resources, so it's better to use a pre-build index if possible. You can use the command line option `--save_reference` to keep the generated references so that they can be added to your config and used again in the future.\n\nNote that the `bwa-meth` workflow always needs a FASTA file, for methylation calling."
                 },
                 "fasta_index": {
@@ -174,9 +173,6 @@
                     "type": "boolean",
                     "description": "Save reference(s) to results directory",
                     "fa_icon": "far fa-save"
-=======
-                    "help_text": "This parameter is *mandatory* if `--genome` is not specified."
->>>>>>> 99c3768c
                 },
                 "igenomes_base": {
                     "type": "string",
