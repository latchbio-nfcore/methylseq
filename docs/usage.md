# nf-core/methylseq: Usage

## Table of contents

<!-- Install Atom plugin markdown-toc-auto for this ToC to auto-update on save -->
<!-- TOC START min:2 max:3 link:true asterisk:true update:true -->
* [Table of contents](#table-of-contents)
* [Introduction](#introduction)
  * [Bismark and bwa-meth workflow](#bismark-and-bwa-meth-workflow)
* [Running the pipeline](#running-the-pipeline)
  * [Updating the pipeline](#updating-the-pipeline)
  * [Reproducibility](#reproducibility)
* [Main arguments](#main-arguments)
  * [`-profile`](#-profile)
  * [`--reads`](#--reads)
  * [`--single_end`](#--single_end)
<<<<<<< HEAD
* [Additional parameters](#additional-parameters)
  * [Adapter Trimming](#adapter-trimming)
    * [`--rrbs`](#--rrbs)
    * [`--pbat`](#--pbat)
    * [`--skip_trimming`](#--skip_trimming)
  * [`--skip_deduplication`](#--skip_deduplication)
  * [`--non_directional`](#--non_directional)
  * [`--comprehensive`](#--comprehensive)
  * [`--relax_mismatches` and `--num_mismatches`](##--relax_mismatches-and---num_mismatches)
  * [`--unmapped`](#--unmapped)
  * [`--save_trimmed`](#--save_trimmed)
  * [`--save_align_intermeds`](#--save_align_intermeds)
  * [`--min_depth`](#--min_depth)
  * [`--meth_cutoff`](#--meth_cutoff)
  * [`--ignore_flags`](#--ignore_flags)
  * [`--methyl_kit`](#--methyl_kit)
  * [`--known_splices`](#--known_splices)
  * [`--slamseq`](#--slamseq)
  * [`--local_alignment`](#--local_alignment)
* [Reference genomes](#reference-genomes)
  * [`--genome` (using iGenomes)](#--genome-using-igenomes)
  * [`--igenomes_ignore`](#--igenomes_ignore)
  * [Supplying reference indices](#supplying-reference-indices)
  * [`--save_reference`](#--save_reference)
=======
* [Reference genomes](#reference-genomes)
  * [`--genome` (using iGenomes)](#--genome-using-igenomes)
  * [`--fasta`](#--fasta)
  * [`--igenomes_ignore`](#--igenomes_ignore)
>>>>>>> 5bee322d
* [Job resources](#job-resources)
  * [Automatic resubmission](#automatic-resubmission)
  * [Custom resource requests](#custom-resource-requests)
* [AWS Batch specific parameters](#aws-batch-specific-parameters)
  * [`--awsqueue`](#--awsqueue)
  * [`--awsregion`](#--awsregion)
* [Other command line parameters](#other-command-line-parameters)
  * [`--outdir`](#--outdir)
  * [`--email`](#--email)
  * [`--email_on_fail`](#--email_on_fail)
  * [`--max_multiqc_email_size`](#--max_multiqc_email_size)
  * [`-name`](#-name)
  * [`-resume`](#-resume)
  * [`-c`](#-c)
  * [`--custom_config_version`](#--custom_config_version)
  * [`--custom_config_base`](#--custom_config_base)
  * [`--max_memory`](#--max_memory)
  * [`--max_time`](#--max_time)
  * [`--max_cpus`](#--max_cpus)
  * [`--plaintext_email`](#--plaintext_email)
  * [`--monochrome_logs`](#--monochrome_logs)
  * [`--multiqc_config`](#--multiqc_config)
<!-- TOC END -->

## Introduction

Nextflow handles job submissions on SLURM or other environments, and supervises running the jobs. Thus the Nextflow process must run until the pipeline is finished. We recommend that you put the process running in the background through `screen` / `tmux` or similar tool. Alternatively you can run nextflow within a cluster job submitted your job scheduler.

It is recommended to limit the Nextflow Java virtual machines memory. We recommend adding the following line to your environment (typically in `~/.bashrc` or `~./bash_profile`):

```bash
NXF_OPTS='-Xms1g -Xmx4g'
```

### Bismark and bwa-meth workflow
The nf-core/methylseq package is actually two pipelines in one. The default workflow uses [Bismark](http://www.bioinformatics.babraham.ac.uk/projects/bismark/) with [Bowtie2](http://bowtie-bio.sourceforge.net/bowtie2/index.shtml) as alignment tool: unless specified otherwise, nf-core/methylseq will run this pipeline.

Since bismark v0.21.0 it is also possible to use [HISAT2](https://ccb.jhu.edu/software/hisat2/index.shtml) as alignment tool. To run this workflow, invoke the pipeline with the command line flag `--aligner bismark_hisat`. HISAT2 also supports splice-aware alignment if analysis of RNA is desired (e.g. [SLAMseq](https://science.sciencemag.org/content/360/6390/800) experiments), a file containing a list of known splicesites can be provided with `--known_splices`.

The second workflow uses [BWA-Meth](https://github.com/brentp/bwa-meth) and [MethylDackel](https://github.com/dpryan79/methyldackel) instead of Bismark. To run this workflow, run the pipeline with the command line flag `--aligner bwameth`.

## Running the pipeline

The typical command for running the pipeline is as follows:

```bash
nextflow run nf-core/methylseq --reads '*_R{1,2}.fastq.gz' -profile docker
```

This will launch the pipeline with the `docker` configuration profile. See below for more information about profiles.

Note that the pipeline will create the following files in your working directory:

```bash
work            # Directory containing the nextflow working files
results         # Finished results (configurable, see below)
.nextflow_log   # Log file from Nextflow
# Other nextflow hidden files, eg. history of pipeline runs and old logs.
```

### Updating the pipeline

When you run the above command, Nextflow automatically pulls the pipeline code from GitHub and stores it as a cached version. When running the pipeline after this, it will always use the cached version if available - even if the pipeline has been updated since. To make sure that you're running the latest version of the pipeline, make sure that you regularly update the cached version of the pipeline:

```bash
nextflow pull nf-core/methylseq
```

### Reproducibility

It's a good idea to specify a pipeline version when running the pipeline on your data. This ensures that a specific version of the pipeline code and software are used when you run your pipeline. If you keep using the same tag, you'll be running the same version of the pipeline, even if there have been changes to the code since.

First, go to the [nf-core/methylseq releases page](https://github.com/nf-core/methylseq/releases) and find the latest version number - numeric only (eg. `1.3.1`). Then specify this when running the pipeline with `-r` (one hyphen) - eg. `-r 1.3.1`.

This version number will be logged in reports when you run the pipeline, so that you'll know what you used when you look back in the future.

## Main arguments

### `-profile`

Use this parameter to choose a configuration profile. Profiles can give configuration presets for different compute environments. Note that multiple profiles can be loaded, for example: `-profile docker` - the order of arguments is important!

If `-profile` is not specified at all the pipeline will be run locally and expects all software to be installed and available on the `PATH`.

* `awsbatch`
  * A generic configuration profile to be used with AWS Batch.
* `conda`
  * A generic configuration profile to be used with [conda](https://conda.io/docs/)
  * Pulls most software from [Bioconda](https://bioconda.github.io/)
* `docker`
  * A generic configuration profile to be used with [Docker](http://docker.com/)
  * Pulls software from dockerhub: [`nfcore/methylseq`](http://hub.docker.com/r/nfcore/methylseq/)
* `singularity`
  * A generic configuration profile to be used with [Singularity](http://singularity.lbl.gov/)
  * Pulls software from DockerHub: [`nfcore/methylseq`](http://hub.docker.com/r/nfcore/methylseq/)
* `test`
  * A profile with a complete configuration for automated testing
  * Includes links to test data so needs no other parameters

### `--reads`

Use this to specify the location of your input FastQ files. For example:

```bash
--reads 'path/to/data/sample_*_{1,2}.fastq'
```

Please note the following requirements:

1. The path must be enclosed in quotes
2. The path must have at least one `*` wildcard character
3. When using the pipeline with paired end data, the path must use `{1,2}` notation to specify read pairs.

If left unspecified, a default pattern is used: `data/*{1,2}.fastq.gz`

### `--single_end`
<<<<<<< HEAD
=======

>>>>>>> 5bee322d
By default, the pipeline expects paired-end data. If you have single-end data, you need to specify `--single_end` on the command line when you launch the pipeline. A normal glob pattern, enclosed in quotation marks, can then be used for `--reads`. For example:

```bash
--single_end --reads '*.fastq'
```

It is not possible to run a mixture of single-end and paired-end files in one run.

## Reference genomes

The pipeline config files come bundled with paths to the illumina iGenomes reference index files. If running with docker or AWS, the configuration is set up to use the [AWS-iGenomes](https://ewels.github.io/AWS-iGenomes/) resource.

### `--genome` (using iGenomes)

There are 31 different species supported in the iGenomes references. To run the pipeline, you must specify which to use with the `--genome` flag.

You can find the keys to specify the genomes in the [iGenomes config file](../conf/igenomes.config). Common genomes that are supported are:

* Human
  * `--genome GRCh37`
* Mouse
  * `--genome GRCm38`
* _Drosophila_
  * `--genome BDGP6`
* _S. cerevisiae_
  * `--genome 'R64-1-1'`

> There are numerous others - check the config file for more.

Note that you can use the same configuration setup to save sets of reference files for your own use, even if they are not part of the iGenomes resource. See the [Nextflow documentation](https://www.nextflow.io/docs/latest/config.html) for instructions on where to save such a file.

The syntax for this reference configuration is as follows:

```nextflow
params {
  genomes {
    'GRCh37' {
      fasta   = '<path to the genome fasta file>' // Used if no index given
    }
    // Any number of additional genomes, key is used with --genome
  }
}
```

<<<<<<< HEAD
### `--igenomes_ignore`
Do not load `igenomes.config` when running the pipeline. You may choose this option if you observe clashes between custom parameters and those supplied in `igenomes.config`.

### Supplying reference indices

If you don't want to use the Illumina iGenomes references, you can supply your own reference genome.

The minimum requirement is just a FASTA file - the pipeline will automatically generate the relevant reference index from this. You can use the command line option `--save_reference` to keep the generated references so that they can be added to your config and used again in the future. The bwa-meth workflow always needs a FASTA file, for methylation calling.
=======
<!-- TODO nf-core: Describe reference path flags -->
### `--fasta`

If you prefer, you can specify the full path to your reference genome when you run the pipeline:
>>>>>>> 5bee322d

```bash
# Single multifasta for genome
--fasta /path/to/genome.fa

# Bismark index directory
--bismark_index /path/to/ref/BismarkIndex/

# bwa-meth index filename base
# where for example the index files are called:
# /path/to/ref/genome.fa.bwameth.c2t.bwt
--bwa_meth_index /path/to/ref/genome.fa

# Genome Fasta index file
--fasta_index /path/to/genome.fa.fai
```

<<<<<<< HEAD
### `--save_reference`
Supply this parameter to save any generated reference genome files to your results folder. These can then be used for future pipeline runs, reducing processing times.


## Additional parameters

### Adapter Trimming
Bisulfite libraries often require additional base pairs to be removed from the ends of the reads before alignment. You can specify these custom trimming parameters as follows:

* `--clip_r1 <NUMBER>`
  * Instructs Trim Galore to remove bp from the 5' end of read 1 (or single-end reads).
* `--clip_r2 <NUMBER>`
  * Instructs Trim Galore to remove bp from the 5' end of read 2 (paired-end reads only).
* `--three_prime_clip_r1 <NUMBER>`
  * Instructs Trim Galore to remove bp from the 3' end of read 1 _AFTER_ adapter/quality trimming has been
* `--three_prime_clip_r2 <NUMBER>`
  * Instructs Trim Galore to re move bp from the 3' end of read 2 _AFTER_ adapter/quality trimming has been performed.


The pipeline also accepts a number of presets for common bisulfite library preparation methods:

| Parameter       | 5' R1 Trim | 5' R2 Trim | 3' R1 Trim | 3' R2 Trim |
|-----------------|------------|------------|------------|------------|
| `--pbat`        | 6          | 9          | 6          | 9          |
| `--single_cell` | 6          | 6          | 6          | 6          |
| `--epignome`    | 8          | 8          | 8          | 8          |
| `--accel`       | 10         | 15         | 10         | 10         |
| `--zymo`        | 10         | 15         | 10         | 10         |
| `--cegx`        | 6          | 6          | 2          | 2          |


### `--rrbs`
Specifying `--rrbs` will pass on the `--rrbs` parameter to TrimGalore! See the [TrimGalore! documentation](https://github.com/FelixKrueger/TrimGalore/blob/master/Docs/Trim_Galore_User_Guide.md#rrbs-specific-options-mspi-digested-material) to read more about the effects of this option.


This parameter also makes the pipeline skip the deduplication step.

### `--skip_trimming`
Specifying `--skip_trimming` will skip the adapter trimming step. Use this if your input FastQ files have already been trimmed outside of the workflow.

### `--skip_deduplication`
By default, the pipeline includes a deduplication step after alignment. Use `--skip_deduplication` on the command line to skip this step. This is automatically set if using `--rrbs` for the workflow.

### `--pbat`
Using the `--pbat` parameter will affect the trimming (see above) and also set the `--pbat` flag when aligning with Bismark. It tells Bismark to align complementary strands (the opposite of `--directional`).

### `--non_directional`
By default, Bismark assumes that libraries are directional and does not align against complementary strands. If your library prep was not directional, use `--non_directional` to align against all four possible strands.

Note that the `--single_cell` and `--zymo` parameters both set the `--non_directional` workflow flag automatically.

### `--comprehensive`
By default, the pipeline only produces data for cytosine methylation states in CpG context. Specifying `--comprehensive` makes the pipeline give results for all cytosine contexts. Note that for large genomes (e.g. Human), these can be massive files. This is only recommended for small genomes (especially those that don't exhibit strong CpG context methylation specificity).

If specified, this flag instructs the Bismark methylation extractor to use the `--comprehensive` and `--merge_non_CpG` flags. This produces coverage files with information from about all strands and cytosine contexts merged into two files - one for CpG context and one for non-CpG context.

If using the bwa-meth workflow, the flag makes MethylDackel report CHG and CHH contexts as well.

### `--relax_mismatches` and `--num_mismatches`

By default, Bismark is pretty strict about which alignments it accepts as valid. If you have good reason to believe that your reads will contain more mismatches than normal, these flags can be used to relax the stringency that Bismark uses when accepting alignments. This can greatly improve the number of aligned reads you get back, but may negatively impact the quality of your data.

`--num_mismatches` is `0.2` by default in Bismark, or `0.6` if `--relax_mismatches` is specified. `0.6` will allow a penalty of `bp * -0.6` - for 100bp reads, this is `-60`. Mismatches cost `-6`, gap opening `-5` and gap extension `-2`. So, `-60` would allow 10 mismatches or ~ 8 x 1-2bp indels.

### `--unmapped`
Use the `--unmapped` flag to set the `--unmapped` flag with Bismark align and save the unmapped reads to FastQ files.

### `--save_trimmed`
By default, trimmed FastQ files will not be saved to the results directory. Specify this flag (or set to true in your config file) to copy these files to the results directory when complete.

### `--save_align_intermeds`
By default intermediate BAM files will not be saved. The final BAM files created after the deduplication step are always. Set to true to also copy out BAM files from the initial Bismark alignment step. If `--skip_deduplication` or `--rrbs` is specified then BAMs from the initial alignment will always be saved.

### `--min_depth`
Specify to specify a minimum read coverage for MethylDackel to report a methylation call.

### `--meth_cutoff`
Use this to specify a minimum read coverage to report a methylation call during Bismark's `bismark_methylation_extractor` step.

### `--ignore_flags`
Specify to run MethylDackel with the `--ignore_flags` flag to ignore SAM flags.

### `--methyl_kit`
Specify to run MethylDackel with the `--methyl_kit` flag to produce files suitable for use with the methylKit R package.

### `--known_splices`
Specify to run Bismark with the `--known-splicesite-infile` flag to run splice-aware alignment using HISAT2. A `.gtf` file has to be provided from which a list of known splicesites is created by the pipeline. (only works with `--aligner bismark_hisat`)

### `--slamseq`
Specify to run Bismark with the `--slam` flag to run bismark in [SLAM-seq mode](https://github.com/FelixKrueger/Bismark/blob/master/CHANGELOG.md#slam-seq-mode) (only works with `--aligner bismark_hisat`)

### `--local_alignment`
Specify to run Bismark with the `--local` flag to allow soft-clipping of reads. This should only be used with care in certain single-cell applications or PBAT libraries, which may produce chimeric read pairs. (See [Wu et al.](https://doi.org/10.1093/bioinformatics/btz125) (doesn't work with `--aligner bwameth`)

## Job Resources
### Automatic resubmission
Each step in the pipeline has a default set of requirements for number of CPUs, memory and time. For most of the steps in the pipeline, if the job exits on UPPMAX with an error code of `143` or `137` (exceeded requested resources) it will automatically resubmit with higher requests (2 x original, then 3 x original). If it still fails after three times then the pipeline is stopped.
=======
### `--igenomes_ignore`

Do not load `igenomes.config` when running the pipeline. You may choose this option if you observe clashes between custom parameters and those supplied in `igenomes.config`.

## Job resources

### Automatic resubmission

Each step in the pipeline has a default set of requirements for number of CPUs, memory and time. For most of the steps in the pipeline, if the job exits with an error code of `143` (exceeded requested resources) it will automatically resubmit with higher requests (2 x original, then 3 x original). If it still fails after three times then the pipeline is stopped.
>>>>>>> 5bee322d

### Custom resource requests

Wherever process-specific requirements are set in the pipeline, the default value can be changed by creating a custom config file. See the files hosted at [`nf-core/configs`](https://github.com/nf-core/configs/tree/master/conf) for examples.

If you are likely to be running `nf-core` pipelines regularly it may be a good idea to request that your custom config file is uploaded to the `nf-core/configs` git repository. Before you do this please can you test that the config file works with your pipeline of choice using the `-c` parameter (see definition below). You can then create a pull request to the `nf-core/configs` repository with the addition of your config file, associated documentation file (see examples in [`nf-core/configs/docs`](https://github.com/nf-core/configs/tree/master/docs)), and amending [`nfcore_custom.config`](https://github.com/nf-core/configs/blob/master/nfcore_custom.config) to include your custom profile.

If you have any questions or issues please send us a message on [Slack](https://nf-co.re/join/slack/).

## AWS Batch specific parameters

Running the pipeline on AWS Batch requires a couple of specific parameters to be set according to your AWS Batch configuration. Please use the `-awsbatch` profile and then specify all of the following parameters.

### `--awsqueue`

The JobQueue that you intend to use on AWS Batch.

### `--awsregion`

The AWS region to run your job in. Default is set to `eu-west-1` but can be adjusted to your needs.

Please make sure to also set the `-w/--work-dir` and `--outdir` parameters to a S3 storage bucket of your choice - you'll get an error message notifying you if you didn't.


## Other command line parameters

### `--outdir`

The output directory where the results will be saved.

### `--email`

Set this parameter to your e-mail address to get a summary e-mail with details of the run sent to you when the workflow exits. If set in your user config file (`~/.nextflow/config`) then you don't need to specify this on the command line for every run.

### `--email_on_fail`

This works exactly as with `--email`, except emails are only sent if the workflow is not successful.

### `--max_multiqc_email_size`

Threshold size for MultiQC report to be attached in notification email. If file generated by pipeline exceeds the threshold, it will not be attached (Default: 25MB).

### `-name`

Name for the pipeline run. If not specified, Nextflow will automatically generate a random mnemonic.

This is used in the MultiQC report (if not default) and in the summary HTML / e-mail (always).

**NB:** Single hyphen (core Nextflow option)

### `-resume`

Specify this when restarting a pipeline. Nextflow will used cached results from any pipeline steps where the inputs are the same, continuing from where it got to previously.

You can also supply a run name to resume a specific run: `-resume [run-name]`. Use the `nextflow log` command to show previous run names.

**NB:** Single hyphen (core Nextflow option)

### `-c`

Specify the path to a specific config file (this is a core NextFlow command).

**NB:** Single hyphen (core Nextflow option)

Note - you can use this to override pipeline defaults.

### `--custom_config_version`

Provide git commit id for custom Institutional configs hosted at `nf-core/configs`. This was implemented for reproducibility purposes. Default is set to `master`.

```bash
## Download and use config file with following git commid id
--custom_config_version d52db660777c4bf36546ddb188ec530c3ada1b96
```

### `--custom_config_base`

If you're running offline, nextflow will not be able to fetch the institutional config files
from the internet. If you don't need them, then this is not a problem. If you do need them,
you should download the files from the repo and tell nextflow where to find them with the
`custom_config_base` option. For example:

```bash
## Download and unzip the config files
cd /path/to/my/configs
wget https://github.com/nf-core/configs/archive/master.zip
unzip master.zip

## Run the pipeline
cd /path/to/my/data
nextflow run /path/to/pipeline/ --custom_config_base /path/to/my/configs/configs-master/
```

> Note that the nf-core/tools helper package has a `download` command to download all required pipeline
> files + singularity containers + institutional configs in one go for you, to make this process easier.

### `--max_memory`

Use to set a top-limit for the default memory requirement for each process.
Should be a string in the format integer-unit. eg. `--max_memory '8.GB'`

### `--max_time`

Use to set a top-limit for the default time requirement for each process.
Should be a string in the format integer-unit. eg. `--max_time '2.h'`

### `--max_cpus`

Use to set a top-limit for the default CPU requirement for each process.
Should be a string in the format integer-unit. eg. `--max_cpus 1`

### `--plaintext_email`

Set to receive plain-text e-mails instead of HTML formatted.

### `--multiqc_config`
If you would like to supply a custom config file to MultiQC, you can specify a path with `--multiqc_config`. This is used _instead of_ the [config file](../conf/multiqc_config.yaml) that comes with the pipeline.

### `--monochrome_logs`

Set to disable colourful command line output and live life in monochrome.

<<<<<<< HEAD
### `--project`
UPPMAX profile only: Cluster project for SLURM job submissions.

### `--clusterOptions`
UPPMAX profile only: Submit arbitrary SLURM options.
=======
### `--multiqc_config`

Specify a path to a custom MultiQC configuration file.
>>>>>>> 5bee322d
<|MERGE_RESOLUTION|>--- conflicted
+++ resolved
@@ -14,7 +14,12 @@
   * [`-profile`](#-profile)
   * [`--reads`](#--reads)
   * [`--single_end`](#--single_end)
-<<<<<<< HEAD
+* [Reference genomes](#reference-genomes)
+  * [`--genome` (using iGenomes)](#--genome-using-igenomes)
+  * [`--fasta`](#--fasta)
+  * [`--igenomes_ignore`](#--igenomes_ignore)
+  * [Supplying reference indices](#supplying-reference-indices)
+  * [`--save_reference`](#--save_reference)
 * [Additional parameters](#additional-parameters)
   * [Adapter Trimming](#adapter-trimming)
     * [`--rrbs`](#--rrbs)
@@ -34,17 +39,6 @@
   * [`--known_splices`](#--known_splices)
   * [`--slamseq`](#--slamseq)
   * [`--local_alignment`](#--local_alignment)
-* [Reference genomes](#reference-genomes)
-  * [`--genome` (using iGenomes)](#--genome-using-igenomes)
-  * [`--igenomes_ignore`](#--igenomes_ignore)
-  * [Supplying reference indices](#supplying-reference-indices)
-  * [`--save_reference`](#--save_reference)
-=======
-* [Reference genomes](#reference-genomes)
-  * [`--genome` (using iGenomes)](#--genome-using-igenomes)
-  * [`--fasta`](#--fasta)
-  * [`--igenomes_ignore`](#--igenomes_ignore)
->>>>>>> 5bee322d
 * [Job resources](#job-resources)
   * [Automatic resubmission](#automatic-resubmission)
   * [Custom resource requests](#custom-resource-requests)
@@ -80,6 +74,7 @@
 ```
 
 ### Bismark and bwa-meth workflow
+
 The nf-core/methylseq package is actually two pipelines in one. The default workflow uses [Bismark](http://www.bioinformatics.babraham.ac.uk/projects/bismark/) with [Bowtie2](http://bowtie-bio.sourceforge.net/bowtie2/index.shtml) as alignment tool: unless specified otherwise, nf-core/methylseq will run this pipeline.
 
 Since bismark v0.21.0 it is also possible to use [HISAT2](https://ccb.jhu.edu/software/hisat2/index.shtml) as alignment tool. To run this workflow, invoke the pipeline with the command line flag `--aligner bismark_hisat`. HISAT2 also supports splice-aware alignment if analysis of RNA is desired (e.g. [SLAMseq](https://science.sciencemag.org/content/360/6390/800) experiments), a file containing a list of known splicesites can be provided with `--known_splices`.
@@ -161,10 +156,7 @@
 If left unspecified, a default pattern is used: `data/*{1,2}.fastq.gz`
 
 ### `--single_end`
-<<<<<<< HEAD
-=======
-
->>>>>>> 5bee322d
+
 By default, the pipeline expects paired-end data. If you have single-end data, you need to specify `--single_end` on the command line when you launch the pipeline. A normal glob pattern, enclosed in quotation marks, can then be used for `--reads`. For example:
 
 ```bash
@@ -209,21 +201,15 @@
 }
 ```
 
-<<<<<<< HEAD
-### `--igenomes_ignore`
-Do not load `igenomes.config` when running the pipeline. You may choose this option if you observe clashes between custom parameters and those supplied in `igenomes.config`.
-
 ### Supplying reference indices
 
 If you don't want to use the Illumina iGenomes references, you can supply your own reference genome.
 
 The minimum requirement is just a FASTA file - the pipeline will automatically generate the relevant reference index from this. You can use the command line option `--save_reference` to keep the generated references so that they can be added to your config and used again in the future. The bwa-meth workflow always needs a FASTA file, for methylation calling.
-=======
-<!-- TODO nf-core: Describe reference path flags -->
+
 ### `--fasta`
 
 If you prefer, you can specify the full path to your reference genome when you run the pipeline:
->>>>>>> 5bee322d
 
 ```bash
 # Single multifasta for genome
@@ -241,14 +227,18 @@
 --fasta_index /path/to/genome.fa.fai
 ```
 
-<<<<<<< HEAD
+### `--igenomes_ignore`
+
+Do not load `igenomes.config` when running the pipeline. You may choose this option if you observe clashes between custom parameters and those supplied in `igenomes.config`.
+
 ### `--save_reference`
+
 Supply this parameter to save any generated reference genome files to your results folder. These can then be used for future pipeline runs, reducing processing times.
 
-
 ## Additional parameters
 
 ### Adapter Trimming
+
 Bisulfite libraries often require additional base pairs to be removed from the ends of the reads before alignment. You can specify these custom trimming parameters as follows:
 
 * `--clip_r1 <NUMBER>`
@@ -272,28 +262,33 @@
 | `--zymo`        | 10         | 15         | 10         | 10         |
 | `--cegx`        | 6          | 6          | 2          | 2          |
 
-
 ### `--rrbs`
+
 Specifying `--rrbs` will pass on the `--rrbs` parameter to TrimGalore! See the [TrimGalore! documentation](https://github.com/FelixKrueger/TrimGalore/blob/master/Docs/Trim_Galore_User_Guide.md#rrbs-specific-options-mspi-digested-material) to read more about the effects of this option.
 
 
 This parameter also makes the pipeline skip the deduplication step.
 
 ### `--skip_trimming`
+
 Specifying `--skip_trimming` will skip the adapter trimming step. Use this if your input FastQ files have already been trimmed outside of the workflow.
 
 ### `--skip_deduplication`
+
 By default, the pipeline includes a deduplication step after alignment. Use `--skip_deduplication` on the command line to skip this step. This is automatically set if using `--rrbs` for the workflow.
 
 ### `--pbat`
+
 Using the `--pbat` parameter will affect the trimming (see above) and also set the `--pbat` flag when aligning with Bismark. It tells Bismark to align complementary strands (the opposite of `--directional`).
 
 ### `--non_directional`
+
 By default, Bismark assumes that libraries are directional and does not align against complementary strands. If your library prep was not directional, use `--non_directional` to align against all four possible strands.
 
 Note that the `--single_cell` and `--zymo` parameters both set the `--non_directional` workflow flag automatically.
 
 ### `--comprehensive`
+
 By default, the pipeline only produces data for cytosine methylation states in CpG context. Specifying `--comprehensive` makes the pipeline give results for all cytosine contexts. Note that for large genomes (e.g. Human), these can be massive files. This is only recommended for small genomes (especially those that don't exhibit strong CpG context methylation specificity).
 
 If specified, this flag instructs the Bismark methylation extractor to use the `--comprehensive` and `--merge_non_CpG` flags. This produces coverage files with information from about all strands and cytosine contexts merged into two files - one for CpG context and one for non-CpG context.
@@ -307,49 +302,50 @@
 `--num_mismatches` is `0.2` by default in Bismark, or `0.6` if `--relax_mismatches` is specified. `0.6` will allow a penalty of `bp * -0.6` - for 100bp reads, this is `-60`. Mismatches cost `-6`, gap opening `-5` and gap extension `-2`. So, `-60` would allow 10 mismatches or ~ 8 x 1-2bp indels.
 
 ### `--unmapped`
+
 Use the `--unmapped` flag to set the `--unmapped` flag with Bismark align and save the unmapped reads to FastQ files.
 
 ### `--save_trimmed`
+
 By default, trimmed FastQ files will not be saved to the results directory. Specify this flag (or set to true in your config file) to copy these files to the results directory when complete.
 
 ### `--save_align_intermeds`
+
 By default intermediate BAM files will not be saved. The final BAM files created after the deduplication step are always. Set to true to also copy out BAM files from the initial Bismark alignment step. If `--skip_deduplication` or `--rrbs` is specified then BAMs from the initial alignment will always be saved.
 
 ### `--min_depth`
+
 Specify to specify a minimum read coverage for MethylDackel to report a methylation call.
 
 ### `--meth_cutoff`
+
 Use this to specify a minimum read coverage to report a methylation call during Bismark's `bismark_methylation_extractor` step.
 
 ### `--ignore_flags`
+
 Specify to run MethylDackel with the `--ignore_flags` flag to ignore SAM flags.
 
 ### `--methyl_kit`
+
 Specify to run MethylDackel with the `--methyl_kit` flag to produce files suitable for use with the methylKit R package.
 
 ### `--known_splices`
+
 Specify to run Bismark with the `--known-splicesite-infile` flag to run splice-aware alignment using HISAT2. A `.gtf` file has to be provided from which a list of known splicesites is created by the pipeline. (only works with `--aligner bismark_hisat`)
 
 ### `--slamseq`
+
 Specify to run Bismark with the `--slam` flag to run bismark in [SLAM-seq mode](https://github.com/FelixKrueger/Bismark/blob/master/CHANGELOG.md#slam-seq-mode) (only works with `--aligner bismark_hisat`)
 
 ### `--local_alignment`
+
 Specify to run Bismark with the `--local` flag to allow soft-clipping of reads. This should only be used with care in certain single-cell applications or PBAT libraries, which may produce chimeric read pairs. (See [Wu et al.](https://doi.org/10.1093/bioinformatics/btz125) (doesn't work with `--aligner bwameth`)
 
-## Job Resources
+## Job resources
+
 ### Automatic resubmission
-Each step in the pipeline has a default set of requirements for number of CPUs, memory and time. For most of the steps in the pipeline, if the job exits on UPPMAX with an error code of `143` or `137` (exceeded requested resources) it will automatically resubmit with higher requests (2 x original, then 3 x original). If it still fails after three times then the pipeline is stopped.
-=======
-### `--igenomes_ignore`
-
-Do not load `igenomes.config` when running the pipeline. You may choose this option if you observe clashes between custom parameters and those supplied in `igenomes.config`.
-
-## Job resources
-
-### Automatic resubmission
 
 Each step in the pipeline has a default set of requirements for number of CPUs, memory and time. For most of the steps in the pipeline, if the job exits with an error code of `143` (exceeded requested resources) it will automatically resubmit with higher requests (2 x original, then 3 x original). If it still fails after three times then the pipeline is stopped.
->>>>>>> 5bee322d
 
 ### Custom resource requests
 
@@ -466,20 +462,17 @@
 Set to receive plain-text e-mails instead of HTML formatted.
 
 ### `--multiqc_config`
+
 If you would like to supply a custom config file to MultiQC, you can specify a path with `--multiqc_config`. This is used _instead of_ the [config file](../conf/multiqc_config.yaml) that comes with the pipeline.
 
 ### `--monochrome_logs`
 
 Set to disable colourful command line output and live life in monochrome.
 
-<<<<<<< HEAD
 ### `--project`
+
 UPPMAX profile only: Cluster project for SLURM job submissions.
 
 ### `--clusterOptions`
-UPPMAX profile only: Submit arbitrary SLURM options.
-=======
-### `--multiqc_config`
-
-Specify a path to a custom MultiQC configuration file.
->>>>>>> 5bee322d
+
+UPPMAX profile only: Submit arbitrary SLURM options.