--- conflicted
+++ resolved
@@ -12,7 +12,6 @@
 
 The pipeline is built using [Nextflow](https://www.nextflow.io/) and processes data using the following steps:
 
-<<<<<<< HEAD
 * [FastQC](#fastqc) - Read quality control
 * [TrimGalore](#trimgalore) - Adapter trimming
 * [Alignment](#alignment) - Aligning reads to reference genome
@@ -22,10 +21,6 @@
 * [Qualimap](#qualimap) - Tool for genome alignments QC
 * [Preseq](#preseq) - Tool for estimating sample complexity
 * [MultiQC](#multiqc) - Aggregate report describing results of the whole pipeline
-=======
-* [FastQC](#fastqc) - Raw read QC
-* [MultiQC](#multiqc) - Aggregate report describing results and QC from the whole pipeline
->>>>>>> 99c3768c
 * [Pipeline information](#pipeline-information) - Report metrics generated during the workflow execution
 
 ### FastQC
@@ -37,13 +32,11 @@
   * `*_fastqc.html`: FastQC report containing quality metrics for your untrimmed raw fastq files.
   * `*_fastqc.zip`: Zip archive containing the FastQC report, tab-delimited data file and plot images.
 
-<<<<<<< HEAD
-* `sample_fastqc.html`
-  * FastQC report, containing quality metrics for your untrimmed raw fastq files
-* `sample_fastqc.zip`
-  * zip file containing the FastQC report, tab-delimited data file and plot images
-
-> **NB:** The FastQC plots displayed in the MultiQC report shows _untrimmed_ reads. They may contain adapter sequence and potentially regions with low quality.
+**NB:** The FastQC plots in this directory are generated relative to the raw, input reads. They may contain adapter sequence and regions of low quality. To see how your reads look after adapter and quality trimming please refer to the FastQC reports in the `trimgalore/fastqc/` directory.
+
+</details>
+
+[FastQC](http://www.bioinformatics.babraham.ac.uk/projects/fastqc/) gives general quality metrics about your sequenced reads. It provides information about the quality score distribution across your reads, per base sequence content (%A/T/G/C), adapter contamination and overrepresented sequences. For further reading and documentation see the [FastQC help pages](http://www.bioinformatics.babraham.ac.uk/projects/fastqc/Help/).
 
 ## TrimGalore
 
@@ -183,13 +176,6 @@
   * This file contains plot values for the complexity curve, plotted in the MultiQC report.
 
 ## MultiQC
-=======
-**NB:** The FastQC plots in this directory are generated relative to the raw, input reads. They may contain adapter sequence and regions of low quality. To see how your reads look after adapter and quality trimming please refer to the FastQC reports in the `trimgalore/fastqc/` directory.
-
-</details>
-
-[FastQC](http://www.bioinformatics.babraham.ac.uk/projects/fastqc/) gives general quality metrics about your sequenced reads. It provides information about the quality score distribution across your reads, per base sequence content (%A/T/G/C), adapter contamination and overrepresented sequences. For further reading and documentation see the [FastQC help pages](http://www.bioinformatics.babraham.ac.uk/projects/fastqc/Help/).
->>>>>>> 99c3768c
 
 ![MultiQC - FastQC sequence counts plot](images/mqc_fastqc_counts.png)
 
