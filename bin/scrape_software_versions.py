#!/usr/bin/env python
from __future__ import print_function
from collections import OrderedDict
import re

regexes = {
    'nf-core/methylseq': ['v_ngi_methylseq.txt', r"(\S+)"],
    'Nextflow': ['v_nextflow.txt', r"(\S+)"],
    'Bismark genomePrep': ['v_bismark_genome_preparation.txt', r"Bismark Genome Preparation Version: v(\S+)"],
    'FastQC': ['v_fastqc.txt', r"FastQC v(\S+)"],
    'Cutadapt': ['v_cutadapt.txt', r"(\S+)"],
    'Trim Galore!': ['v_trim_galore.txt', r"version (\S+)"],
    'Bismark': ['v_bismark.txt', r"Bismark Version: v(\S+)"],
    'Bismark Deduplication': ['v_deduplicate_bismark.txt', r"Deduplicator Version: v(\S+)"],
    'Bismark methXtract': ['v_bismark_methylation_extractor.txt', r"Bismark Extractor Version: v(\S+)"],
    'Bismark Report': ['v_bismark2report.txt', r"bismark2report version: v(\S+)"],
    'Bismark Summary': ['v_bismark2summary.txt', r"bismark2summary version: (\S+)"],
    'HISAT2': ['v_hisat2.txt', r"version (\S+)"],
    'Samtools': ['v_samtools.txt', r"samtools (\S+)"],
    'BWA': ['v_bwa.txt', r"Version: (\S+)"],
    'bwa-meth': ['v_bwameth.txt', r"bwa-meth\.py (\S+)"],
    'Picard MarkDuplicates': ['v_picard_markdups.txt', r"([\d\.]+)"],
    'MethylDackel': ['v_methyldackel.txt', r"(.+)"],
    'Qualimap': ['v_qualimap.txt', r"QualiMap v.(\S+)"],
    'Preseq': ['v_preseq.txt', r"Version: (\S+)"],
    'MultiQC': ['v_multiqc.txt', r"multiqc, version (\S+)"],
}
results = OrderedDict()
results['nf-core/methylseq'] = '<span style="color:#999999;\">N/A</span>'
results['Nextflow'] = '<span style="color:#999999;\">N/A</span>'
results['Bismark genomePrep'] = '<span style="color:#999999;\">N/A</span>'
results['FastQC'] = '<span style="color:#999999;\">N/A</span>'
results['Cutadapt'] = '<span style="color:#999999;\">N/A</span>'
results['Trim Galore!'] = '<span style="color:#999999;\">N/A</span>'
results['Bismark'] = '<span style="color:#999999;\">N/A</span>'
results['Bismark Deduplication'] = '<span style="color:#999999;\">N/A</span>'
results['Bismark methXtract'] = '<span style="color:#999999;\">N/A</span>'
results['Bismark Report'] = '<span style="color:#999999;\">N/A</span>'
results['Bismark Summary'] = '<span style="color:#999999;\">N/A</span>'
results['Samtools'] = '<span style="color:#999999;\">N/A</span>'
results['BWA'] = '<span style="color:#999999;\">N/A</span>'
results['bwa-meth'] = '<span style="color:#999999;\">N/A</span>'
results['Picard MarkDuplicates'] = '<span style="color:#999999;\">N/A</span>'
results['MethylDackel'] = '<span style="color:#999999;\">N/A</span>'
results['Qualimap'] = '<span style="color:#999999;\">N/A</span>'
results['Preseq'] = '<span style="color:#999999;\">N/A</span>'
results['MultiQC'] = '<span style="color:#999999;\">N/A</span>'

# Search each file using its regex
for k, v in regexes.items():
    try:
        with open(v[0]) as x:
            versions = x.read()
            match = re.search(v[1], versions)
            if match:
                results[k] = "v{}".format(match.group(1))
    except IOError:
        results[k] = False

<<<<<<< HEAD
# Remove empty keys (defining them above ensures correct order)
for k in ['Bismark', 'Bismark Deduplication', 'Bismark methXtract', 'Bismark Report', 'Bismark Summary', 'Samtools', 'BWA', 'bwa-meth', 'Picard MarkDuplicates', 'MethylDackel']:
    if results[k] == '<span style="color:#999999;\">N/A</span>':
=======
# Remove software set to false in results
for k in list(results):
    if not results[k]:
>>>>>>> efa5c303
        del(results[k])

# Dump to YAML
print ('''
id: 'software_versions'
section_name: 'nf-core/methylseq Software Versions'
section_href: 'https://github.com/nf-core/methylseq'
plot_type: 'html'
description: 'are collected at run time from the software output.'
data: |
    <dl class="dl-horizontal">
''')
for k,v in results.items():
    print("        <dt>{}</dt><dd><samp>{}</samp></dd>".format(k,v))
print ("    </dl>")

# Write out regexes as csv file:
with open('software_versions.csv', 'w') as f:
    for k,v in results.items():
        f.write("{}\t{}\n".format(k,v))<|MERGE_RESOLUTION|>--- conflicted
+++ resolved
@@ -57,15 +57,9 @@
     except IOError:
         results[k] = False
 
-<<<<<<< HEAD
-# Remove empty keys (defining them above ensures correct order)
-for k in ['Bismark', 'Bismark Deduplication', 'Bismark methXtract', 'Bismark Report', 'Bismark Summary', 'Samtools', 'BWA', 'bwa-meth', 'Picard MarkDuplicates', 'MethylDackel']:
-    if results[k] == '<span style="color:#999999;\">N/A</span>':
-=======
 # Remove software set to false in results
 for k in list(results):
     if not results[k]:
->>>>>>> efa5c303
         del(results[k])
 
 # Dump to YAML
