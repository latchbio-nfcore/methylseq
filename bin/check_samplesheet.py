#!/usr/bin/env python
<<<<<<< HEAD
import os
import sys
import errno
=======


"""Provide a command line tool to validate and transform tabular samplesheets."""


>>>>>>> 8bae2114
import argparse
import csv
import logging
import sys
from collections import Counter
from pathlib import Path


<<<<<<< HEAD
def parse_args(args=None):
    Description = "Reformat nf-core/methylseq samplesheet file and check its contents."
    Epilog = "Example usage: python check_samplesheet.py -g genome.fa <FILE_IN> <FILE_OUT>"

    parser = argparse.ArgumentParser(description=Description, epilog=Epilog)
    parser.add_argument("-g", "--genome", help="Override genome for all input files")
    parser.add_argument("FILE_IN", help="Input samplesheet file.")
    parser.add_argument("FILE_OUT", help="Output file.")
    return parser.parse_args(args)
=======
logger = logging.getLogger()

>>>>>>> 8bae2114

class RowChecker:
    """
    Define a service that can validate and transform each given row.

    Attributes:
        modified (list): A list of dicts, where each dict corresponds to a previously
            validated and transformed row. The order of rows is maintained.

    """

    VALID_FORMATS = (
        ".fq.gz",
        ".fastq.gz",
    )

    def __init__(
        self,
        sample_col="sample",
        first_col="fastq_1",
        second_col="fastq_2",
        single_col="single_end",
        **kwargs,
    ):
        """
        Initialize the row checker with the expected column names.

        Args:
            sample_col (str): The name of the column that contains the sample name
                (default "sample").
            first_col (str): The name of the column that contains the first (or only)
                FASTQ file path (default "fastq_1").
            second_col (str): The name of the column that contains the second (if any)
                FASTQ file path (default "fastq_2").
            single_col (str): The name of the new column that will be inserted and
                records whether the sample contains single- or paired-end sequencing
                reads (default "single_end").

        """
        super().__init__(**kwargs)
        self._sample_col = sample_col
        self._first_col = first_col
        self._second_col = second_col
        self._single_col = single_col
        self._seen = set()
        self.modified = []

    def validate_and_transform(self, row):
        """
        Perform all validations on the given row and insert the read pairing status.

        Args:
            row (dict): A mapping from column headers (keys) to elements of that row
                (values).

        """
        self._validate_sample(row)
        self._validate_first(row)
        self._validate_second(row)
        self._validate_pair(row)
        self._seen.add((row[self._sample_col], row[self._first_col]))
        self.modified.append(row)

    def _validate_sample(self, row):
        """Assert that the sample name exists and convert spaces to underscores."""
        assert len(row[self._sample_col]) > 0, "Sample input is required."
        # Sanitize samples slightly.
        row[self._sample_col] = row[self._sample_col].replace(" ", "_")

    def _validate_first(self, row):
        """Assert that the first FASTQ entry is non-empty and has the right format."""
        assert len(row[self._first_col]) > 0, "At least the first FASTQ file is required."
        self._validate_fastq_format(row[self._first_col])

    def _validate_second(self, row):
        """Assert that the second FASTQ entry has the right format if it exists."""
        if len(row[self._second_col]) > 0:
            self._validate_fastq_format(row[self._second_col])

    def _validate_pair(self, row):
        """Assert that read pairs have the same file extension. Report pair status."""
        if row[self._first_col] and row[self._second_col]:
            row[self._single_col] = False
            assert (
                Path(row[self._first_col]).suffixes == Path(row[self._second_col]).suffixes
            ), "FASTQ pairs must have the same file extensions."
        else:
            row[self._single_col] = True

    def _validate_fastq_format(self, filename):
        """Assert that a given filename has one of the expected FASTQ extensions."""
        assert any(filename.endswith(extension) for extension in self.VALID_FORMATS), (
            f"The FASTQ file has an unrecognized extension: {filename}\n"
            f"It should be one of: {', '.join(self.VALID_FORMATS)}"
        )

    def validate_unique_samples(self):
        """
        Assert that the combination of sample name and FASTQ filename is unique.

        In addition to the validation, also rename the sample if more than one sample,
        FASTQ file combination exists.

        """
        assert len(self._seen) == len(self.modified), "The pair of sample name and FASTQ must be unique."
        if len({pair[0] for pair in self._seen}) < len(self._seen):
            counts = Counter(pair[0] for pair in self._seen)
            seen = Counter()
            for row in self.modified:
                sample = row[self._sample_col]
                seen[sample] += 1
                if counts[sample] > 1:
                    row[self._sample_col] = f"{sample}_T{seen[sample]}"


def sniff_format(handle):
    """
    Detect the tabular format.

    Args:
        handle (text file): A handle to a `text file`_ object. The read position is
        expected to be at the beginning (index 0).

    Returns:
        csv.Dialect: The detected tabular format.

    .. _text file:
        https://docs.python.org/3/glossary.html#term-text-file

<<<<<<< HEAD
def check_samplesheet(override_genome, file_in, file_out):
=======
>>>>>>> 8bae2114
    """
    peek = handle.read(2048)
    sniffer = csv.Sniffer()
    if not sniffer.has_header(peek):
        logger.critical(f"The given sample sheet does not appear to contain a header.")
        sys.exit(1)
    dialect = sniffer.sniff(peek)
    handle.seek(0)
    return dialect


def check_samplesheet(file_in, file_out):
    """
    Check that the tabular samplesheet has the structure expected by nf-core pipelines.

    Validate the general shape of the table, expected columns, and each row. Also add
    an additional column which records whether one or two FASTQ reads were found.

<<<<<<< HEAD
        ## Check header
        MIN_COLS = 2
        HEADER = ['sample', 'fastq_1', 'fastq_2'] if override_genome else ['sample', 'fastq_1', 'fastq_2', 'genome']
        header = [x.strip('"') for x in fin.readline().strip().split(",")]
        if header[:len(HEADER)] != HEADER:
            try:
                header.index('genome')
                print("ERROR: Please check samplesheet header -> {} != {}".format(",".join(header), ",".join(HEADER)))
            except ValueError:
                print('Reference not provided via --genome argument, nor specified per sample. Please specify one genome for all samples (using --genome option) or specify a reference for each sample in the samplesheet.')
            sys.exit(1)

        ## Check sample entries
        for line in fin:
            lspl = [x.strip().strip('"') for x in line.strip().split(",")]

            # Check valid number of columns per row
            if len(lspl) < len(HEADER):
                print_error(
                    "Invalid number of columns (minimum = {})!".format(len(HEADER)),
                    "Line",
                    line,
                )
            num_cols = len([x for x in lspl if x])
            if num_cols < MIN_COLS:
                print_error(
                    "Invalid number of populated columns (minimum = {})!".format(MIN_COLS),
                    "Line",
                    line,
                )

            ## Check sample name entries
            if override_genome:
                sample, fastq_1, fastq_2, genome = lspl[: len(HEADER)] + [override_genome]
            else:
                sample, fastq_1, fastq_2, genome = lspl[: len(HEADER)]
            if sample:
                if sample.find(" ") != -1:
                    print_error("Sample entry contains spaces!", "Line", line)
            else:
                print_error("Sample entry has not been specified!", "Line", line)

            ## Check FastQ file extension
            for fastq in [fastq_1, fastq_2]:
                if fastq:
                    if fastq.find(" ") != -1:
                        print_error("FastQ file contains spaces!", "Line", line)
                    if not fastq.endswith(".fastq.gz") and not fastq.endswith(".fq.gz"):
                        print_error(
                            "FastQ file does not have extension '.fastq.gz' or '.fq.gz'!",
                            "Line",
                            line,
                        )

            ## Check genome entries
            if genome:
                if genome.find(' ') != -1:
                    print_error("Genome entry contains spaces!",'Line', line)
                if len(genome.split('.')) > 1:
                    if genome[-6:] != '.fasta' and genome[-3:] != '.fa' and genome[-9:] != '.fasta.gz' and genome[-6:] != '.fa.gz':
                        print_error("Genome entry does not have extension '.fasta', '.fa', '.fasta.gz' or '.fa.gz'!",'Line', line)

            ## Auto-detect paired-end/single-end
            sample_info = []  ## [single_end, fastq_1, fastq_2, genome]
            if sample and fastq_1 and fastq_2:  ## Paired-end short reads
                sample_info = ["0", fastq_1, fastq_2, genome]
            elif sample and fastq_1 and not fastq_2:  ## Single-end short reads
                sample_info = ["1", fastq_1, fastq_2, genome]
            else:
                print_error("Invalid combination of columns provided!", 'Line', line)

            ## Create sample mapping dictionary = {sample: [ single_end, fastq_1, fastq_2, genome ]}
            if sample not in sample_mapping_dict:
                sample_mapping_dict[sample] = [sample_info]
            else:
                if sample_info in sample_mapping_dict[sample]:
                    print_error("Samplesheet contains duplicate rows!", "Line", line)
                else:
                    sample_mapping_dict[sample].append(sample_info)

    ## Write validated samplesheet with appropriate columns
    if len(sample_mapping_dict) > 0:
        out_dir = os.path.dirname(file_out)
        make_dir(out_dir)
        with open(file_out, "w") as fout:
            fout.write(",".join(['sample', 'single_end', 'fastq_1', 'fastq_2', 'genome']) + "\n")
            for sample in sorted(sample_mapping_dict.keys()):

                ## Check that multiple runs of the same sample are of the same datatype
                if not all(x[0] == sample_mapping_dict[sample][0][0] for x in sample_mapping_dict[sample]):
                    print_error("Multiple runs of a sample must be of the same datatype!", "Sample: {}".format(sample))

                ## Check that multiple runs of the same sample have the same reference
                if not all(x[3] == sample_mapping_dict[sample][0][3] for x in sample_mapping_dict[sample]):
                    print_error("Multiple runs of a sample must have the same reference!", "Sample: {}".format(sample))

                for idx, val in enumerate(sample_mapping_dict[sample]):
                    fout.write(",".join(["{}_T{}".format(sample, idx + 1)] + val) + "\n")
    else:
        print_error("No entries to process!", "Samplesheet: {}".format(file_in))


def main(args=None):
    args = parse_args(args)
    check_samplesheet(args.genome, args.FILE_IN, args.FILE_OUT)
=======
    Args:
        file_in (pathlib.Path): The given tabular samplesheet. The format can be either
            CSV, TSV, or any other format automatically recognized by ``csv.Sniffer``.
        file_out (pathlib.Path): Where the validated and transformed samplesheet should
            be created; always in CSV format.

    Example:
        This function checks that the samplesheet follows the following structure,
        see also the `viral recon samplesheet`_::

            sample,fastq_1,fastq_2
            SAMPLE_PE,SAMPLE_PE_RUN1_1.fastq.gz,SAMPLE_PE_RUN1_2.fastq.gz
            SAMPLE_PE,SAMPLE_PE_RUN2_1.fastq.gz,SAMPLE_PE_RUN2_2.fastq.gz
            SAMPLE_SE,SAMPLE_SE_RUN1_1.fastq.gz,

    .. _viral recon samplesheet:
        https://raw.githubusercontent.com/nf-core/test-datasets/viralrecon/samplesheet/samplesheet_test_illumina_amplicon.csv

    """
    required_columns = {"sample", "fastq_1", "fastq_2"}
    # See https://docs.python.org/3.9/library/csv.html#id3 to read up on `newline=""`.
    with file_in.open(newline="") as in_handle:
        reader = csv.DictReader(in_handle, dialect=sniff_format(in_handle))
        # Validate the existence of the expected header columns.
        if not required_columns.issubset(reader.fieldnames):
            logger.critical(f"The sample sheet **must** contain the column headers: {', '.join(required_columns)}.")
            sys.exit(1)
        # Validate each row.
        checker = RowChecker()
        for i, row in enumerate(reader):
            try:
                checker.validate_and_transform(row)
            except AssertionError as error:
                logger.critical(f"{str(error)} On line {i + 2}.")
                sys.exit(1)
        checker.validate_unique_samples()
    header = list(reader.fieldnames)
    header.insert(1, "single_end")
    # See https://docs.python.org/3.9/library/csv.html#id3 to read up on `newline=""`.
    with file_out.open(mode="w", newline="") as out_handle:
        writer = csv.DictWriter(out_handle, header, delimiter=",")
        writer.writeheader()
        for row in checker.modified:
            writer.writerow(row)


def parse_args(argv=None):
    """Define and immediately parse command line arguments."""
    parser = argparse.ArgumentParser(
        description="Validate and transform a tabular samplesheet.",
        epilog="Example: python check_samplesheet.py samplesheet.csv samplesheet.valid.csv",
    )
    parser.add_argument(
        "file_in",
        metavar="FILE_IN",
        type=Path,
        help="Tabular input samplesheet in CSV or TSV format.",
    )
    parser.add_argument(
        "file_out",
        metavar="FILE_OUT",
        type=Path,
        help="Transformed output samplesheet in CSV format.",
    )
    parser.add_argument(
        "-l",
        "--log-level",
        help="The desired log level (default WARNING).",
        choices=("CRITICAL", "ERROR", "WARNING", "INFO", "DEBUG"),
        default="WARNING",
    )
    return parser.parse_args(argv)


def main(argv=None):
    """Coordinate argument parsing and program execution."""
    args = parse_args(argv)
    logging.basicConfig(level=args.log_level, format="[%(levelname)s] %(message)s")
    if not args.file_in.is_file():
        logger.error(f"The given input file {args.file_in} was not found!")
        sys.exit(2)
    args.file_out.parent.mkdir(parents=True, exist_ok=True)
    check_samplesheet(args.file_in, args.file_out)
>>>>>>> 8bae2114


if __name__ == "__main__":
    sys.exit(main())<|MERGE_RESOLUTION|>--- conflicted
+++ resolved
@@ -1,15 +1,9 @@
 #!/usr/bin/env python
-<<<<<<< HEAD
-import os
-import sys
-import errno
-=======
 
 
 """Provide a command line tool to validate and transform tabular samplesheets."""
 
 
->>>>>>> 8bae2114
 import argparse
 import csv
 import logging
@@ -18,20 +12,8 @@
 from pathlib import Path
 
 
-<<<<<<< HEAD
-def parse_args(args=None):
-    Description = "Reformat nf-core/methylseq samplesheet file and check its contents."
-    Epilog = "Example usage: python check_samplesheet.py -g genome.fa <FILE_IN> <FILE_OUT>"
-
-    parser = argparse.ArgumentParser(description=Description, epilog=Epilog)
-    parser.add_argument("-g", "--genome", help="Override genome for all input files")
-    parser.add_argument("FILE_IN", help="Input samplesheet file.")
-    parser.add_argument("FILE_OUT", help="Output file.")
-    return parser.parse_args(args)
-=======
 logger = logging.getLogger()
 
->>>>>>> 8bae2114
 
 class RowChecker:
     """
@@ -161,10 +143,6 @@
     .. _text file:
         https://docs.python.org/3/glossary.html#term-text-file
 
-<<<<<<< HEAD
-def check_samplesheet(override_genome, file_in, file_out):
-=======
->>>>>>> 8bae2114
     """
     peek = handle.read(2048)
     sniffer = csv.Sniffer()
@@ -183,113 +161,6 @@
     Validate the general shape of the table, expected columns, and each row. Also add
     an additional column which records whether one or two FASTQ reads were found.
 
-<<<<<<< HEAD
-        ## Check header
-        MIN_COLS = 2
-        HEADER = ['sample', 'fastq_1', 'fastq_2'] if override_genome else ['sample', 'fastq_1', 'fastq_2', 'genome']
-        header = [x.strip('"') for x in fin.readline().strip().split(",")]
-        if header[:len(HEADER)] != HEADER:
-            try:
-                header.index('genome')
-                print("ERROR: Please check samplesheet header -> {} != {}".format(",".join(header), ",".join(HEADER)))
-            except ValueError:
-                print('Reference not provided via --genome argument, nor specified per sample. Please specify one genome for all samples (using --genome option) or specify a reference for each sample in the samplesheet.')
-            sys.exit(1)
-
-        ## Check sample entries
-        for line in fin:
-            lspl = [x.strip().strip('"') for x in line.strip().split(",")]
-
-            # Check valid number of columns per row
-            if len(lspl) < len(HEADER):
-                print_error(
-                    "Invalid number of columns (minimum = {})!".format(len(HEADER)),
-                    "Line",
-                    line,
-                )
-            num_cols = len([x for x in lspl if x])
-            if num_cols < MIN_COLS:
-                print_error(
-                    "Invalid number of populated columns (minimum = {})!".format(MIN_COLS),
-                    "Line",
-                    line,
-                )
-
-            ## Check sample name entries
-            if override_genome:
-                sample, fastq_1, fastq_2, genome = lspl[: len(HEADER)] + [override_genome]
-            else:
-                sample, fastq_1, fastq_2, genome = lspl[: len(HEADER)]
-            if sample:
-                if sample.find(" ") != -1:
-                    print_error("Sample entry contains spaces!", "Line", line)
-            else:
-                print_error("Sample entry has not been specified!", "Line", line)
-
-            ## Check FastQ file extension
-            for fastq in [fastq_1, fastq_2]:
-                if fastq:
-                    if fastq.find(" ") != -1:
-                        print_error("FastQ file contains spaces!", "Line", line)
-                    if not fastq.endswith(".fastq.gz") and not fastq.endswith(".fq.gz"):
-                        print_error(
-                            "FastQ file does not have extension '.fastq.gz' or '.fq.gz'!",
-                            "Line",
-                            line,
-                        )
-
-            ## Check genome entries
-            if genome:
-                if genome.find(' ') != -1:
-                    print_error("Genome entry contains spaces!",'Line', line)
-                if len(genome.split('.')) > 1:
-                    if genome[-6:] != '.fasta' and genome[-3:] != '.fa' and genome[-9:] != '.fasta.gz' and genome[-6:] != '.fa.gz':
-                        print_error("Genome entry does not have extension '.fasta', '.fa', '.fasta.gz' or '.fa.gz'!",'Line', line)
-
-            ## Auto-detect paired-end/single-end
-            sample_info = []  ## [single_end, fastq_1, fastq_2, genome]
-            if sample and fastq_1 and fastq_2:  ## Paired-end short reads
-                sample_info = ["0", fastq_1, fastq_2, genome]
-            elif sample and fastq_1 and not fastq_2:  ## Single-end short reads
-                sample_info = ["1", fastq_1, fastq_2, genome]
-            else:
-                print_error("Invalid combination of columns provided!", 'Line', line)
-
-            ## Create sample mapping dictionary = {sample: [ single_end, fastq_1, fastq_2, genome ]}
-            if sample not in sample_mapping_dict:
-                sample_mapping_dict[sample] = [sample_info]
-            else:
-                if sample_info in sample_mapping_dict[sample]:
-                    print_error("Samplesheet contains duplicate rows!", "Line", line)
-                else:
-                    sample_mapping_dict[sample].append(sample_info)
-
-    ## Write validated samplesheet with appropriate columns
-    if len(sample_mapping_dict) > 0:
-        out_dir = os.path.dirname(file_out)
-        make_dir(out_dir)
-        with open(file_out, "w") as fout:
-            fout.write(",".join(['sample', 'single_end', 'fastq_1', 'fastq_2', 'genome']) + "\n")
-            for sample in sorted(sample_mapping_dict.keys()):
-
-                ## Check that multiple runs of the same sample are of the same datatype
-                if not all(x[0] == sample_mapping_dict[sample][0][0] for x in sample_mapping_dict[sample]):
-                    print_error("Multiple runs of a sample must be of the same datatype!", "Sample: {}".format(sample))
-
-                ## Check that multiple runs of the same sample have the same reference
-                if not all(x[3] == sample_mapping_dict[sample][0][3] for x in sample_mapping_dict[sample]):
-                    print_error("Multiple runs of a sample must have the same reference!", "Sample: {}".format(sample))
-
-                for idx, val in enumerate(sample_mapping_dict[sample]):
-                    fout.write(",".join(["{}_T{}".format(sample, idx + 1)] + val) + "\n")
-    else:
-        print_error("No entries to process!", "Samplesheet: {}".format(file_in))
-
-
-def main(args=None):
-    args = parse_args(args)
-    check_samplesheet(args.genome, args.FILE_IN, args.FILE_OUT)
-=======
     Args:
         file_in (pathlib.Path): The given tabular samplesheet. The format can be either
             CSV, TSV, or any other format automatically recognized by ``csv.Sniffer``.
@@ -373,7 +244,6 @@
         sys.exit(2)
     args.file_out.parent.mkdir(parents=True, exist_ok=True)
     check_samplesheet(args.file_in, args.file_out)
->>>>>>> 8bae2114
 
 
 if __name__ == "__main__":
