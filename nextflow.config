--- conflicted
+++ resolved
@@ -10,7 +10,6 @@
 
   // Workflow flags
   aligner = 'bismark'
-<<<<<<< HEAD
   genome = false
   bismark_index = params.genome ? params.genomes[ params.genome ].bismark ?: false : false
   bwa_meth_index = params.genome ? params.genomes[ params.genome ].bwa_meth ?: false : false
@@ -27,10 +26,8 @@
   outdir = './results'
   reads = "data/*_R{1,2}.fastq.gz"
   saveAlignedIntermediates = false
-=======
   known_splices = false
   slamseq = false
->>>>>>> b6775294
   saveReference = false
   saveTrimmed = false
   singleEnd = false
