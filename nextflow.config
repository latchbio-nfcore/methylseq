/*
~~~~~~~~~~~~~~~~~~~~~~~~~~~~~~~~~~~~~~~~~~~~~~~~~~~~~~~~~~~~~~~~~~~~~~~~~~~~~~~~~~~~~~~~
    nf-core/methylseq Nextflow config file
~~~~~~~~~~~~~~~~~~~~~~~~~~~~~~~~~~~~~~~~~~~~~~~~~~~~~~~~~~~~~~~~~~~~~~~~~~~~~~~~~~~~~~~~
    Default config options for all compute environments
----------------------------------------------------------------------------------------
*/

// Global default params, used in configs
params {

    // Input options
    input                      = null
    aligner                    = 'bismark'

    // References
    genome                     = null
    igenomes_base              = 's3://ngi-igenomes/igenomes'
    igenomes_ignore            = false

    // Trimming options
    skip_trimming              = false
    clip_r1                    = 0
    clip_r2                    = 0
    three_prime_clip_r1        = 0
    three_prime_clip_r2        = 0
    rrbs                       = false
    pbat                       = false
    single_cell                = false
    epignome                   = false
    accel                      = false
    zymo                       = false
    cegx                       = false
    em_seq                     = false

    // Workflow options
    skip_deduplication         = false
    comprehensive              = false
    cytosine_report            = false
    ignore_flags               = false
    meth_cutoff                = null
    methyl_kit                 = false
    min_depth                  = 0
    non_directional            = false
    known_splices              = null
    slamseq                    = false
    local_alignment            = false
    minins                     = null
    maxins                     = null
    unmapped                   = false
    relax_mismatches           = false
    num_mismatches             = 0.6
    // 0.6 will allow a penalty of bp * -0.6
    // For 100bp reads, this is -60. Mismatches cost -6, gap opening -5 and gap extension -2
    // So -60 would allow 10 mismatches or ~ 8 x 1-2bp indels
    // Bismark default is 0.2 (L,0,-0.2), Bowtie2 default is 0.6 (L,0,-0.6)
    bismark_align_cpu_per_multicore = null
    bismark_align_mem_per_multicore = null

    // MultiQC options
    skip_multiqc               = false
    multiqc_config             = null
    multiqc_title              = null
    max_multiqc_email_size     = '25.MB'

    // Boilerplate options
    outdir                     = './results'
    tracedir                   = "${params.outdir}/pipeline_info"
    publish_dir_mode           = 'copy'
    save_reference             = false
    save_align_intermeds       = false
    save_trimmed               = false
    email                      = null
    email_on_fail              = null
    plaintext_email            = false
    monochrome_logs            = false
    help                       = false
    validate_params            = true
    show_hidden_params         = false
    schema_ignore_params       = 'genomes'
    enable_conda               = false


    // Config options
    custom_config_version      = 'master'
    custom_config_base         = "https://raw.githubusercontent.com/nf-core/configs/${params.custom_config_version}"
    config_profile_description = null
    config_profile_contact     = null
    config_profile_url         = null
    config_profile_name        = null

    // Max resource options
    // Defaults only, expecting to be overwritten
    max_memory                 = 128.GB
    max_cpus                   = 16
    max_time                   = 240.h

}

// Load base.config by default for all pipelines
includeConfig 'conf/base.config'

// Load modules.config for DSL2 module specific options
includeConfig 'conf/modules.config'

// Load nf-core custom profiles from different Institutions
try {
    includeConfig "${params.custom_config_base}/nfcore_custom.config"
} catch (Exception e) {
    System.err.println("WARNING: Could not load nf-core/config profiles: ${params.custom_config_base}/nfcore_custom.config")
}

// Load nf-core/methylseq custom profiles from different institutions.
// Warning: Uncomment only if a pipeline-specific instititutional config already exists on nf-core/configs!
// try {
//   includeConfig "${params.custom_config_base}/pipeline/methylseq.config"
// } catch (Exception e) {
//   System.err.println("WARNING: Could not load nf-core/config/methylseq profiles: ${params.custom_config_base}/pipeline/methylseq.config")
// }


profiles {
    debug { process.beforeScript = 'echo $HOSTNAME' }
    conda {
        params.enable_conda    = true
        docker.enabled         = false
        singularity.enabled    = false
        podman.enabled         = false
        shifter.enabled        = false
        charliecloud.enabled   = false
    }
    docker {
        docker.enabled         = true
        docker.userEmulation   = true
        singularity.enabled    = false
        podman.enabled         = false
        shifter.enabled        = false
        charliecloud.enabled   = false
    }
    singularity {
        singularity.enabled    = true
        singularity.autoMounts = true
        docker.enabled         = false
        podman.enabled         = false
        shifter.enabled        = false
        charliecloud.enabled   = false
    }
    podman {
        podman.enabled         = true
        docker.enabled         = false
        singularity.enabled    = false
        shifter.enabled        = false
        charliecloud.enabled   = false
    }
    shifter {
        shifter.enabled        = true
        docker.enabled         = false
        singularity.enabled    = false
        podman.enabled         = false
        charliecloud.enabled   = false
    }
    charliecloud {
        charliecloud.enabled   = true
        docker.enabled         = false
        singularity.enabled    = false
        podman.enabled         = false
        shifter.enabled        = false
    }
    test { includeConfig 'conf/test.config'      }
    test_full { includeConfig 'conf/test_full.config' }
    test_paired { includeConfig 'conf/test_paired.config' }
    dev { nextflow.enable.configProcessNamesValidation = true }
}

// Load igenomes.config if required
if (!params.igenomes_ignore) {
    includeConfig 'conf/igenomes.config'
} else {
    params.genomes = [:]
}

// Export these variables to prevent local Python/R libraries from conflicting with those in the container
// The JULIA depot path has been adjusted to a fixed path `/usr/local/share/julia` that needs to be used for packages in the container.
// See https://apeltzer.github.io/post/03-julia-lang-nextflow/ for details on that. Once we have a common agreement on where to keep Julia packages, this is adjustable.

env {
    PYTHONNOUSERSITE = 1
    R_PROFILE_USER   = "/.Rprofile"
    R_ENVIRON_USER   = "/.Renviron"
    JULIA_DEPOT_PATH = "/usr/local/share/julia"
}

// Capture exit codes from upstream processes when piping
process.shell = ['/bin/bash', '-euo', 'pipefail']

def trace_timestamp = new java.util.Date().format( 'yyyy-MM-dd_HH-mm-ss')
timeline {
    enabled = true
    file    = "${params.tracedir}/execution_timeline_${trace_timestamp}.html"
}
report {
    enabled = true
    file    = "${params.tracedir}/execution_report_${trace_timestamp}.html"
}
trace {
    enabled = true
    file    = "${params.tracedir}/execution_trace_${trace_timestamp}.txt"
}
dag {
    enabled = true
    file    = "${params.tracedir}/pipeline_dag_${trace_timestamp}.html"
}

manifest {

    name            = 'nf-core/methylseq'
    author          = 'Phil Ewels'
    homePage        = 'https://github.com/nf-core/methylseq'
    description     = 'Methylation (Bisulfite-Sequencing) Best Practice analysis pipeline, part of the nf-core community.'
    mainScript      = 'main.nf'
    nextflowVersion = '!>=21.10.3'
    version         = '2.0dev'
<<<<<<< HEAD

=======
>>>>>>> 5305a52f
}

// Load modules.config for DSL2 module specific options
includeConfig 'conf/modules.config'

// Function to ensure that resource requirements don't go beyond
// a maximum limit
def check_max(obj, type) {
    if (type == 'memory') {
        try {
            if (obj.compareTo(params.max_memory as nextflow.util.MemoryUnit) == 1)
                return params.max_memory as nextflow.util.MemoryUnit
            else
                return obj
        } catch (all) {
            println "   ### ERROR ###   Max memory '${params.max_memory}' is not valid! Using default value: $obj"
            return obj
        }
    } else if (type == 'time') {
        try {
            if (obj.compareTo(params.max_time as nextflow.util.Duration) == 1)
                return params.max_time as nextflow.util.Duration
            else
                return obj
        } catch (all) {
            println "   ### ERROR ###   Max time '${params.max_time}' is not valid! Using default value: $obj"
            return obj
        }
    } else if (type == 'cpus') {
        try {
            return Math.min( obj, params.max_cpus as int )
        } catch (all) {
            println "   ### ERROR ###   Max cpus '${params.max_cpus}' is not valid! Using default value: $obj"
            return obj
        }
    }
}<|MERGE_RESOLUTION|>--- conflicted
+++ resolved
@@ -220,10 +220,6 @@
     mainScript      = 'main.nf'
     nextflowVersion = '!>=21.10.3'
     version         = '2.0dev'
-<<<<<<< HEAD
-
-=======
->>>>>>> 5305a52f
 }
 
 // Load modules.config for DSL2 module specific options
