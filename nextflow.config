--- conflicted
+++ resolved
@@ -97,12 +97,7 @@
 }
 
 profiles {
-<<<<<<< HEAD
-  aws { includeConfig 'conf/aws.config' }
-  conda { process.conda = "$baseDir/environment.yml" }
-=======
   conda { process.conda = "$projectDir/environment.yml" }
->>>>>>> 4b90b022
   debug { process.beforeScript = 'echo $HOSTNAME' }
   docker {
       docker.enabled = true
