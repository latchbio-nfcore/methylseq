/*
~~~~~~~~~~~~~~~~~~~~~~~~~~~~~~~~~~~~~~~~~~~~~~~~~~~~~~~~~~~~~~~~~~~~~~~~~~~~~~~~~~~~~~~~
    nf-core/methylseq Nextflow config file
~~~~~~~~~~~~~~~~~~~~~~~~~~~~~~~~~~~~~~~~~~~~~~~~~~~~~~~~~~~~~~~~~~~~~~~~~~~~~~~~~~~~~~~~
    Default config options for all compute environments
----------------------------------------------------------------------------------------
*/

// Global default params, used in configs
params {

    // Input options
    input                      = null
    // References
    genome                     = null
    igenomes_base              = 's3://ngi-igenomes/igenomes/'
    igenomes_ignore            = false
<<<<<<< HEAD
    fasta                      = null
    fasta_index                = null
    bismark_index              = null
    bwa_meth_index             = null
=======
>>>>>>> 2f9d39a0

    // MultiQC options
    multiqc_config             = null
    multiqc_title              = null
    multiqc_logo               = null
    max_multiqc_email_size     = '25.MB'
    multiqc_methods_description = null

    // Intermediate files
    save_reference             = false
    save_align_intermeds       = false
    unmapped                   = false
    save_trimmed               = false

    // Alignment options
    aligner                    = 'bismark'
    comprehensive              = false

    // Qualimap options
    bamqc_regions_file         = null

    // Library presets
    pbat                       = false
    rrbs                       = false
    slamseq                    = false
    em_seq                     = false
    single_cell                = false
    accel                      = false
    cegx                       = false
    epignome                   = false
    zymo                       = false

    // Trimming options
    clip_r1                    = 0
    clip_r2                    = 0
    three_prime_clip_r1        = 0
    three_prime_clip_r2        = 0
    nextseq_trim               = 0

    // Bismark options
    non_directional            = false
    cytosine_report            = false
    relax_mismatches           = false
    num_mismatches             = 0.6
    // 0.6 will allow a penalty of bp * -0.6
    // For 100bp reads, this is -60. Mismatches cost -6, gap opening -5 and gap extension -2
    // So -60 would allow 10 mismatches or ~ 8 x 1-2bp indels
    // Bismark default is 0.2 (L,0,-0.2), Bowtie2 default is 0.6 (L,0,-0.6)
    meth_cutoff                = null
    no_overlap                 = true
    ignore_r1                  = 0
    ignore_r2                  = 2
    ignore_3prime_r1           = 0
    ignore_3prime_r2           = 2
    known_splices              = null
    local_alignment            = false
    minins                     = null
    maxins                     = null
    nomeseq                    = false

    // bwa-meth options
    min_depth                  = 0
    ignore_flags               = false
    methyl_kit                 = false

    // Skipping options
    skip_trimming              = false
    skip_deduplication         = false
    skip_multiqc               = false

    // Boilerplate options
    outdir                       = null
    publish_dir_mode             = 'copy'
    email                        = null
    email_on_fail                = null
    plaintext_email              = false
    monochrome_logs              = false
    hook_url                     = null
    help                         = false
    version                      = false
    pipelines_testdata_base_path = 'https://raw.githubusercontent.com/nf-core/test-datasets/methylseq'

    // Config options
    config_profile_name        = null
    config_profile_description = null
    custom_config_version      = 'master'
    custom_config_base         = "https://raw.githubusercontent.com/nf-core/configs/${params.custom_config_version}"
    config_profile_contact     = null
    config_profile_url         = null

    // Max resource options
    // Defaults only, expecting to be overwritten
    max_memory                 = '128.GB'
    max_cpus                   = 16
    max_time                   = '240.h'

    // Schema validation default options
    validationFailUnrecognisedParams = false
    validationLenientMode            = false
    validationSchemaIgnoreParams     = 'genomes,igenomes_base'
    validationShowHiddenParams       = false
    validate_params                  = true

}

// Load base.config by default for all pipelines
includeConfig 'conf/base.config'

// Load nf-core custom profiles from different Institutions
try {
    includeConfig "${params.custom_config_base}/nfcore_custom.config"
} catch (Exception e) {
    System.err.println("WARNING: Could not load nf-core/config profiles: ${params.custom_config_base}/nfcore_custom.config")
}

// Load nf-core/methylseq custom profiles from different institutions.
try {
    includeConfig "${params.custom_config_base}/pipeline/methylseq.config"
} catch (Exception e) {
    System.err.println("WARNING: Could not load nf-core/config/methylseq profiles: ${params.custom_config_base}/pipeline/methylseq.config")
}

profiles {
    debug {
        dumpHashes              = true
        process.beforeScript    = 'echo $HOSTNAME'
        cleanup                 = false
        nextflow.enable.configProcessNamesValidation = true
    }
    conda {
        conda.enabled           = true
        docker.enabled          = false
        singularity.enabled     = false
        podman.enabled          = false
        shifter.enabled         = false
        charliecloud.enabled    = false
        conda.channels          = ['conda-forge', 'bioconda', 'defaults']
        apptainer.enabled       = false
    }
    mamba {
        conda.enabled           = true
        conda.useMamba          = true
        docker.enabled          = false
        singularity.enabled     = false
        podman.enabled          = false
        shifter.enabled         = false
        charliecloud.enabled    = false
        apptainer.enabled       = false
    }
    docker {
        docker.enabled          = true
        conda.enabled           = false
        singularity.enabled     = false
        podman.enabled          = false
        shifter.enabled         = false
        charliecloud.enabled    = false
        apptainer.enabled       = false
        docker.runOptions       = '-u $(id -u):$(id -g)'
    }
    arm {
        docker.runOptions       = '-u $(id -u):$(id -g) --platform=linux/amd64'
    }
    singularity {
        singularity.enabled     = true
        singularity.autoMounts  = true
        conda.enabled           = false
        docker.enabled          = false
        podman.enabled          = false
        shifter.enabled         = false
        charliecloud.enabled    = false
        apptainer.enabled       = false
    }
    podman {
        podman.enabled          = true
        conda.enabled           = false
        docker.enabled          = false
        singularity.enabled     = false
        shifter.enabled         = false
        charliecloud.enabled    = false
        apptainer.enabled       = false
    }
    shifter {
        shifter.enabled         = true
        conda.enabled           = false
        docker.enabled          = false
        singularity.enabled     = false
        podman.enabled          = false
        charliecloud.enabled    = false
        apptainer.enabled       = false
    }
    charliecloud {
        charliecloud.enabled    = true
        conda.enabled           = false
        docker.enabled          = false
        singularity.enabled     = false
        podman.enabled          = false
        shifter.enabled         = false
        apptainer.enabled       = false
    }
    apptainer {
        apptainer.enabled       = true
        apptainer.autoMounts    = true
        conda.enabled           = false
        docker.enabled          = false
        singularity.enabled     = false
        podman.enabled          = false
        shifter.enabled         = false
        charliecloud.enabled    = false
    }
    wave {
        apptainer.ociAutoPull   = true
        singularity.ociAutoPull = true
        wave.enabled            = true
        wave.freeze             = true
        wave.strategy           = 'conda,container'
    }
    gitpod {
        executor.name           = 'local'
        executor.cpus           = 4
        executor.memory         = 8.GB
    }
    test        { includeConfig 'conf/test.config'      }
    test_full   { includeConfig 'conf/test_full.config' }
    test_ci     { params.pipelines_testdata_base_path = './test-datasets/' }
    dev { nextflow.enable.configProcessNamesValidation = true }
}

// Set default registry for Apptainer, Docker, Podman and Singularity independent of -profile
// Will not be used unless Apptainer / Docker / Podman / Singularity are enabled
// Set to your registry if you have a mirror of containers
apptainer.registry   = 'quay.io'
docker.registry      = 'quay.io'
podman.registry      = 'quay.io'
singularity.registry = 'quay.io'

// Nextflow plugins
plugins {
    id 'nf-validation@1.1.3' // Validation of pipeline parameters and creation of an input channel from a sample sheet
}

// Load igenomes.config if required
if (!params.igenomes_ignore) {
    includeConfig 'conf/igenomes.config'
} else {
    params.genomes = [:]
}
// Export these variables to prevent local Python/R libraries from conflicting with those in the container
// The JULIA depot path has been adjusted to a fixed path `/usr/local/share/julia` that needs to be used for packages in the container.
// See https://apeltzer.github.io/post/03-julia-lang-nextflow/ for details on that. Once we have a common agreement on where to keep Julia packages, this is adjustable.

env {
    PYTHONNOUSERSITE = 1
    R_PROFILE_USER   = "/.Rprofile"
    R_ENVIRON_USER   = "/.Renviron"
    JULIA_DEPOT_PATH = "/usr/local/share/julia"
}

// Capture exit codes from upstream processes when piping
process.shell = ['/bin/bash', '-euo', 'pipefail']

// Disable process selector warnings by default. Use debug profile to enable warnings.
nextflow.enable.configProcessNamesValidation = false

def trace_timestamp = new java.util.Date().format( 'yyyy-MM-dd_HH-mm-ss')
timeline {
    enabled = true
    file    = "${params.outdir}/pipeline_info/execution_timeline_${trace_timestamp}.html"
}
report {
    enabled = true
    file    = "${params.outdir}/pipeline_info/execution_report_${trace_timestamp}.html"
}
trace {
    enabled = true
    file    = "${params.outdir}/pipeline_info/execution_trace_${trace_timestamp}.txt"
}
dag {
    enabled = true
    file    = "${params.outdir}/pipeline_info/pipeline_dag_${trace_timestamp}.html"
}

manifest {
    name            = 'nf-core/methylseq'
    author          = """Phil Ewels"""
    homePage        = 'https://github.com/nf-core/methylseq'
    description     = """Methylation (Bisulfite-Sequencing) Best Practice analysis pipeline, part of the nf-core community."""
    mainScript      = 'main.nf'
    nextflowVersion = '!>=23.04.0'
    version         = '2.7.0dev'
    doi             = '10.5281/zenodo.1343417'
}

// Load modules.config for DSL2 module specific options
includeConfig 'conf/modules.config'

// Function to ensure that resource requirements don't go beyond
// a maximum limit
def check_max(obj, type) {
    if (type == 'memory') {
        try {
            if (obj.compareTo(params.max_memory as nextflow.util.MemoryUnit) == 1)
                return params.max_memory as nextflow.util.MemoryUnit
            else
                return obj
        } catch (all) {
            println "   ### ERROR ###   Max memory '${params.max_memory}' is not valid! Using default value: $obj"
            return obj
        }
    } else if (type == 'time') {
        try {
            if (obj.compareTo(params.max_time as nextflow.util.Duration) == 1)
                return params.max_time as nextflow.util.Duration
            else
                return obj
        } catch (all) {
            println "   ### ERROR ###   Max time '${params.max_time}' is not valid! Using default value: $obj"
            return obj
        }
    } else if (type == 'cpus') {
        try {
            return Math.min( obj, params.max_cpus as int )
        } catch (all) {
            println "   ### ERROR ###   Max cpus '${params.max_cpus}' is not valid! Using default value: $obj"
            return obj
        }
    }
}<|MERGE_RESOLUTION|>--- conflicted
+++ resolved
@@ -15,13 +15,10 @@
     genome                     = null
     igenomes_base              = 's3://ngi-igenomes/igenomes/'
     igenomes_ignore            = false
-<<<<<<< HEAD
     fasta                      = null
     fasta_index                = null
     bismark_index              = null
     bwa_meth_index             = null
-=======
->>>>>>> 2f9d39a0
 
     // MultiQC options
     multiqc_config             = null
