/*
~~~~~~~~~~~~~~~~~~~~~~~~~~~~~~~~~~~~~~~~~~~~~~~~~~~~~~~~~~~~~~~~~~~~~~~~~~~~~~~~~~~~~~~~
    nf-core/methylseq Nextflow config file
~~~~~~~~~~~~~~~~~~~~~~~~~~~~~~~~~~~~~~~~~~~~~~~~~~~~~~~~~~~~~~~~~~~~~~~~~~~~~~~~~~~~~~~~
    Default config options for all compute environments
----------------------------------------------------------------------------------------
*/

// Global default params, used in configs
params {

    // Input/output options
    input                      = null
    outdir                     = './results'
    email                      = null
    multiqc_title              = null

    // Intermediate files
    save_reference             = false
    save_align_intermeds       = false
    unmapped                   = false
    save_trimmed               = false


    // References
    genome                     = null
    igenomes_base              = 's3://ngi-igenomes/igenomes'
    igenomes_ignore            = false
<<<<<<< HEAD

    // Alignment options
    aligner                    = 'bismark'
    comprehensive              = false
=======
    // MultiQC options
    multiqc_config             = null
    multiqc_title              = null
    max_multiqc_email_size     = '25.MB'
>>>>>>> 93845326

    // Library presets
    pbat                       = false
    rrbs                       = false
    slamseq                    = false
    em_seq                     = false
    single_cell                = false
    accel                      = false
    cegx                       = false
    epignome                   = false
    zymo                       = false

    // Trimming options
    clip_r1                    = 0
    clip_r2                    = 0
    three_prime_clip_r1        = 0
    three_prime_clip_r2        = 0
    nextseq_trim               = 0

    // Bismark options
    non_directional            = false
    cytosine_report            = false
    relax_mismatches           = false
    num_mismatches             = 0.6
    // 0.6 will allow a penalty of bp * -0.6
    // For 100bp reads, this is -60. Mismatches cost -6, gap opening -5 and gap extension -2
    // So -60 would allow 10 mismatches or ~ 8 x 1-2bp indels
    // Bismark default is 0.2 (L,0,-0.2), Bowtie2 default is 0.6 (L,0,-0.6)
    meth_cutoff                = null
    no_overlap                 = true
    ignore_r2                  = 2
    ignore_3prime_r2           = 2
    known_splices              = null
    local_alignment            = false
    minins                     = null
    maxins                     = null
    bismark_align_cpu_per_multicore = null
    bismark_align_mem_per_multicore = null

    // bwa-meth options
    min_depth                  = 0
    ignore_flags               = false
    methyl_kit                 = false

    // Skipping options
    skip_trimming              = false
    skip_deduplication         = false
    skip_multiqc               = false

    // Generic options
    help                       = false
    publish_dir_mode           = 'copy'
    validate_params            = true
    email_on_fail              = null
    plaintext_email            = false
    max_multiqc_email_size     = '25.MB'
    monochrome_logs            = false
    multiqc_config             = null
    tracedir                   = "${params.outdir}/pipeline_info"
    show_hidden_params         = false

    schema_ignore_params       = 'genomes'
    enable_conda               = false


    // Config options
    custom_config_version      = 'master'
    custom_config_base         = "https://raw.githubusercontent.com/nf-core/configs/${params.custom_config_version}"
    config_profile_description = null
    config_profile_contact     = null
    config_profile_url         = null
    config_profile_name        = null


    // Max resource options
    // Defaults only, expecting to be overwritten
    max_memory                 = 128.GB
    max_cpus                   = 16
    max_time                   = 240.h

}

// Load base.config by default for all pipelines
includeConfig 'conf/base.config'

// Load modules.config for DSL2 module specific options
includeConfig 'conf/modules.config'

// Load nf-core custom profiles from different Institutions
try {
    includeConfig "${params.custom_config_base}/nfcore_custom.config"
} catch (Exception e) {
    System.err.println("WARNING: Could not load nf-core/config profiles: ${params.custom_config_base}/nfcore_custom.config")
}

// Load nf-core/methylseq custom profiles from different institutions.
// Warning: Uncomment only if a pipeline-specific instititutional config already exists on nf-core/configs!
// try {
//   includeConfig "${params.custom_config_base}/pipeline/methylseq.config"
// } catch (Exception e) {
//   System.err.println("WARNING: Could not load nf-core/config/methylseq profiles: ${params.custom_config_base}/pipeline/methylseq.config")
// }



profiles {
    debug { process.beforeScript = 'echo $HOSTNAME' }
    conda {
        params.enable_conda    = true
        docker.enabled         = false
        singularity.enabled    = false
        podman.enabled         = false
        shifter.enabled        = false
        charliecloud.enabled   = false
    }
    mamba {
        params.enable_conda    = true
        conda.useMamba         = true
        docker.enabled         = false
        singularity.enabled    = false
        podman.enabled         = false
        shifter.enabled        = false
        charliecloud.enabled   = false
    }
    docker {
        docker.enabled         = true
        docker.userEmulation   = true
        singularity.enabled    = false
        podman.enabled         = false
        shifter.enabled        = false
        charliecloud.enabled   = false
    }
    singularity {
        singularity.enabled    = true
        singularity.autoMounts = true
        docker.enabled         = false
        podman.enabled         = false
        shifter.enabled        = false
        charliecloud.enabled   = false
    }
    podman {
        podman.enabled         = true
        docker.enabled         = false
        singularity.enabled    = false
        shifter.enabled        = false
        charliecloud.enabled   = false
    }
    shifter {
        shifter.enabled        = true
        docker.enabled         = false
        singularity.enabled    = false
        podman.enabled         = false
        charliecloud.enabled   = false
    }
    charliecloud {
        charliecloud.enabled   = true
        docker.enabled         = false
        singularity.enabled    = false
        podman.enabled         = false
        shifter.enabled        = false
    }
<<<<<<< HEAD
    test { includeConfig 'conf/test.config'      }
=======
    gitpod {
        executor.name          = 'local'
        executor.cpus          = 16
        executor.memory        = 60.GB
    }
    test      { includeConfig 'conf/test.config'      }
>>>>>>> 93845326
    test_full { includeConfig 'conf/test_full.config' }
    test_paired { includeConfig 'conf/test_paired.config' }
    dev { nextflow.enable.configProcessNamesValidation = true }
}


// Load igenomes.config if required
if (!params.igenomes_ignore) {
    includeConfig 'conf/igenomes.config'
} else {
    params.genomes = [:]
}


// Export these variables to prevent local Python/R libraries from conflicting with those in the container
// The JULIA depot path has been adjusted to a fixed path `/usr/local/share/julia` that needs to be used for packages in the container.
// See https://apeltzer.github.io/post/03-julia-lang-nextflow/ for details on that. Once we have a common agreement on where to keep Julia packages, this is adjustable.

env {
    PYTHONNOUSERSITE = 1
    R_PROFILE_USER   = "/.Rprofile"
    R_ENVIRON_USER   = "/.Renviron"
    JULIA_DEPOT_PATH = "/usr/local/share/julia"
}

// Capture exit codes from upstream processes when piping
process.shell = ['/bin/bash', '-euo', 'pipefail']

def trace_timestamp = new java.util.Date().format( 'yyyy-MM-dd_HH-mm-ss')
timeline {
    enabled = true
    file    = "${params.tracedir}/execution_timeline_${trace_timestamp}.html"
}
report {
    enabled = true
    file    = "${params.tracedir}/execution_report_${trace_timestamp}.html"
}
trace {
    enabled = true
    file    = "${params.tracedir}/execution_trace_${trace_timestamp}.txt"
}
dag {
    enabled = true
    file    = "${params.tracedir}/pipeline_dag_${trace_timestamp}.html"
}

manifest {

    name            = 'nf-core/methylseq'
    author          = 'Phil Ewels'
    homePage        = 'https://github.com/nf-core/methylseq'
    description     = 'Methylation (Bisulfite-Sequencing) Best Practice analysis pipeline, part of the nf-core community.'
    mainScript      = 'main.nf'
    nextflowVersion = '!>=21.10.3'
    version         = '2.0dev'
}

// Load modules.config for DSL2 module specific options
includeConfig 'conf/modules.config'

// Function to ensure that resource requirements don't go beyond
// a maximum limit
def check_max(obj, type) {
    if (type == 'memory') {
        try {
            if (obj.compareTo(params.max_memory as nextflow.util.MemoryUnit) == 1)
                return params.max_memory as nextflow.util.MemoryUnit
            else
                return obj
        } catch (all) {
            println "   ### ERROR ###   Max memory '${params.max_memory}' is not valid! Using default value: $obj"
            return obj
        }
    } else if (type == 'time') {
        try {
            if (obj.compareTo(params.max_time as nextflow.util.Duration) == 1)
                return params.max_time as nextflow.util.Duration
            else
                return obj
        } catch (all) {
            println "   ### ERROR ###   Max time '${params.max_time}' is not valid! Using default value: $obj"
            return obj
        }
    } else if (type == 'cpus') {
        try {
            return Math.min( obj, params.max_cpus as int )
        } catch (all) {
            println "   ### ERROR ###   Max cpus '${params.max_cpus}' is not valid! Using default value: $obj"
            return obj
        }
    }
}<|MERGE_RESOLUTION|>--- conflicted
+++ resolved
@@ -26,17 +26,10 @@
     genome                     = null
     igenomes_base              = 's3://ngi-igenomes/igenomes'
     igenomes_ignore            = false
-<<<<<<< HEAD
 
     // Alignment options
     aligner                    = 'bismark'
     comprehensive              = false
-=======
-    // MultiQC options
-    multiqc_config             = null
-    multiqc_title              = null
-    max_multiqc_email_size     = '25.MB'
->>>>>>> 93845326
 
     // Library presets
     pbat                       = false
@@ -86,6 +79,11 @@
     skip_deduplication         = false
     skip_multiqc               = false
 
+    // MultiQC options
+    multiqc_config             = null
+    multiqc_title              = null
+    max_multiqc_email_size     = '25.MB'
+
     // Generic options
     help                       = false
     publish_dir_mode           = 'copy'
@@ -122,9 +120,6 @@
 // Load base.config by default for all pipelines
 includeConfig 'conf/base.config'
 
-// Load modules.config for DSL2 module specific options
-includeConfig 'conf/modules.config'
-
 // Load nf-core custom profiles from different Institutions
 try {
     includeConfig "${params.custom_config_base}/nfcore_custom.config"
@@ -198,16 +193,12 @@
         podman.enabled         = false
         shifter.enabled        = false
     }
-<<<<<<< HEAD
-    test { includeConfig 'conf/test.config'      }
-=======
     gitpod {
         executor.name          = 'local'
         executor.cpus          = 16
         executor.memory        = 60.GB
     }
     test      { includeConfig 'conf/test.config'      }
->>>>>>> 93845326
     test_full { includeConfig 'conf/test_full.config' }
     test_paired { includeConfig 'conf/test_paired.config' }
     dev { nextflow.enable.configProcessNamesValidation = true }
