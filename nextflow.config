/*
 * -------------------------------------------------
 *  nf-core/methylseq Nextflow config file
 * -------------------------------------------------
 * Default config options for all environments.
 */

// Global default params, used in configs
params {

  // Workflow flags
  genome = false
<<<<<<< HEAD
  reads = "data/*_R{1,2}.fastq.gz"
=======
  input = "data/*{1,2}.fastq.gz"
>>>>>>> 49abf6df
  single_end = false
  aligner = 'bismark'
  clip_r1 = 0
  clip_r2 = 0
  three_prime_clip_r1 = 0
  three_prime_clip_r2 = 0
  rrbs = false
  pbat = false
  single_cell = false
  epignome = false
  accel = false
  zymo = false
  cegx = false
  comprehensive = false
  cytosine_report = false
  ignore_flags = false
  meth_cutoff = false
  methyl_kit = false
  min_depth = 0
  skip_deduplication = false
  non_directional = false
  skip_trimming = false
  outdir = './results'
<<<<<<< HEAD
  save_align_intermeds = false
  known_splices = false
  slamseq = false
  local_alignment = false
  save_reference = false
  save_trimmed = false
  unmapped = false
  relax_mismatches = false
  num_mismatches = 0.6
  // 0.6 will allow a penalty of bp * -0.6
  // For 100bp reads, this is -60. Mismatches cost -6, gap opening -5 and gap extension -2
  // So -60 would allow 10 mismatches or ~ 8 x 1-2bp indels
  // Bismark default is 0.2 (L,0,-0.2), Bowtie2 default is 0.6 (L,0,-0.6)
  bismark_align_cpu_per_multicore = null
  bismark_align_mem_per_multicore = null
=======
  publish_dir_mode = 'copy'
>>>>>>> 49abf6df

  // Boilerplate options
  name = false
  multiqc_config = false
  email = false
  email_on_fail = false
  max_multiqc_email_size = 25.MB
  plaintext_email = false
  monochrome_logs = false
  help = false
  params.project = false
  params.clusterOptions = false
  igenomes_base = 's3://ngi-igenomes/igenomes/'
  tracedir = "${params.outdir}/pipeline_info"
  igenomes_ignore = false
  custom_config_version = 'master'
  custom_config_base = "https://raw.githubusercontent.com/nf-core/configs/${params.custom_config_version}"
  hostnames = false
  config_profile_description = false
  config_profile_contact = false
  config_profile_url = false

  // Defaults only, expecting to be overwritten
  max_memory = 128.GB
  max_cpus = 16
  max_time = 240.h

}

// Container slug. Stable releases should specify release tag!
// Developmental code should specify :dev
process.container = 'nfcore/methylseq:dev'

// Load base.config by default for all pipelines
includeConfig 'conf/base.config'

// Load nf-core custom profiles from different Institutions
try {
  includeConfig "${params.custom_config_base}/nfcore_custom.config"
} catch (Exception e) {
  System.err.println("WARNING: Could not load nf-core/config profiles: ${params.custom_config_base}/nfcore_custom.config")
}

profiles {
  aws { includeConfig 'conf/aws.config' }
  conda { process.conda = "$baseDir/environment.yml" }
  debug { process.beforeScript = 'echo $HOSTNAME' }
  docker {
      docker.enabled = true
      // Avoid this error:
      //   WARNING: Your kernel does not support swap limit capabilities or the cgroup is not mounted. Memory limited without swap.
      // Testing this in nf-core after discussion here https://github.com/nf-core/tools/pull/351
      // once this is established and works well, nextflow might implement this behavior as new default.
      docker.runOptions = '-u \$(id -u):\$(id -g)'
  }
  singularity {
      singularity.enabled = true
      singularity.autoMounts = true
  }
  test { includeConfig 'conf/test.config' }
}

// Load igenomes.config if required
if (!params.igenomes_ignore) {
  includeConfig 'conf/igenomes.config'
}

// Export these variables to prevent local Python/R libraries from conflicting with those in the container
env {
  PYTHONNOUSERSITE = 1
  R_PROFILE_USER = "/.Rprofile"
  R_ENVIRON_USER = "/.Renviron"
}

// Capture exit codes from upstream processes when piping
process.shell = ['/bin/bash', '-euo', 'pipefail']

timeline {
  enabled = true
  file = "${params.tracedir}/execution_timeline.html"
}
report {
  enabled = true
  file = "${params.tracedir}/execution_report.html"
}
trace {
  enabled = true
  file = "${params.tracedir}/execution_trace.txt"
}
dag {
  enabled = true
  file = "${params.tracedir}/pipeline_dag.svg"
}

manifest {
  name = 'nf-core/methylseq'
  author = 'Phil Ewels'
  homePage = 'https://github.com/nf-core/methylseq'
  description = 'Methylation (Bisulfite-Sequencing) Best Practice analysis pipeline, part of the nf-core community.'
  mainScript = 'main.nf'
  nextflowVersion = '>=19.10.0'
  version = '1.6dev'
}

// Function to ensure that resource requirements don't go beyond
// a maximum limit
def check_max(obj, type) {
  if (type == 'memory') {
    try {
      if (obj.compareTo(params.max_memory as nextflow.util.MemoryUnit) == 1)
        return params.max_memory as nextflow.util.MemoryUnit
      else
        return obj
    } catch (all) {
      println "   ### ERROR ###   Max memory '${params.max_memory}' is not valid! Using default value: $obj"
      return obj
    }
  } else if (type == 'time') {
    try {
      if (obj.compareTo(params.max_time as nextflow.util.Duration) == 1)
        return params.max_time as nextflow.util.Duration
      else
        return obj
    } catch (all) {
      println "   ### ERROR ###   Max time '${params.max_time}' is not valid! Using default value: $obj"
      return obj
    }
  } else if (type == 'cpus') {
    try {
      return Math.min( obj, params.max_cpus as int )
    } catch (all) {
      println "   ### ERROR ###   Max cpus '${params.max_cpus}' is not valid! Using default value: $obj"
      return obj
    }
  }
}<|MERGE_RESOLUTION|>--- conflicted
+++ resolved
@@ -10,11 +10,7 @@
 
   // Workflow flags
   genome = false
-<<<<<<< HEAD
-  reads = "data/*_R{1,2}.fastq.gz"
-=======
   input = "data/*{1,2}.fastq.gz"
->>>>>>> 49abf6df
   single_end = false
   aligner = 'bismark'
   clip_r1 = 0
@@ -38,7 +34,6 @@
   non_directional = false
   skip_trimming = false
   outdir = './results'
-<<<<<<< HEAD
   save_align_intermeds = false
   known_splices = false
   slamseq = false
@@ -54,9 +49,7 @@
   // Bismark default is 0.2 (L,0,-0.2), Bowtie2 default is 0.6 (L,0,-0.6)
   bismark_align_cpu_per_multicore = null
   bismark_align_mem_per_multicore = null
-=======
   publish_dir_mode = 'copy'
->>>>>>> 49abf6df
 
   // Boilerplate options
   name = false
