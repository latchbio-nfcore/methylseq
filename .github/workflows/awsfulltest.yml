name: nf-core AWS full size tests
# This workflow is triggered on published releases.
# It can be additionally triggered manually with GitHub actions workflow dispatch.
# It runs the -profile 'test_full' on AWS batch

on:
  workflow_run:
    workflows: ["nf-core Docker push (release)"]
    types: [completed]
  workflow_dispatch:


env:
  AWS_ACCESS_KEY_ID: ${{ secrets.AWS_ACCESS_KEY_ID }}
  AWS_SECRET_ACCESS_KEY: ${{ secrets.AWS_SECRET_ACCESS_KEY }}
  TOWER_ACCESS_TOKEN: ${{ secrets.AWS_TOWER_TOKEN }}
  AWS_JOB_DEFINITION: ${{ secrets.AWS_JOB_DEFINITION }}
  AWS_JOB_QUEUE: ${{ secrets.AWS_JOB_QUEUE }}
  AWS_S3_BUCKET: ${{ secrets.AWS_S3_BUCKET }}


jobs:
  run-awstest:
    name: Run AWS full tests
    if: github.repository == 'nf-core/methylseq'
    runs-on: ubuntu-latest
    strategy:
      matrix:
        aligner: ['bismark', 'bismark_hisat', 'bwameth']
    steps:
      - name: Setup Miniconda
        uses: conda-incubator/setup-miniconda@v2
        with:
          auto-update-conda: true
          python-version: 3.7
      - name: Install awscli
        run: conda install -c conda-forge awscli
      - name: Start AWS batch job
<<<<<<< HEAD
        # Do a full-scale run with each of the three aligners
        env:
          AWS_ACCESS_KEY_ID: ${{ secrets.AWS_ACCESS_KEY_ID }}
          AWS_SECRET_ACCESS_KEY: ${{ secrets.AWS_SECRET_ACCESS_KEY }}
          TOWER_ACCESS_TOKEN: ${{ secrets.AWS_TOWER_TOKEN }}
          AWS_JOB_DEFINITION: ${{ secrets.AWS_JOB_DEFINITION }}
          AWS_JOB_QUEUE: ${{ secrets.AWS_JOB_QUEUE }}
          AWS_S3_BUCKET: ${{ secrets.AWS_S3_BUCKET }}
=======
        # TODO nf-core: You can customise AWS full pipeline tests as required
        # Add full size test data (but still relatively small datasets for few samples)
        # on the `test_full.config` test runs with only one set of parameters
        # Then specify `-profile test_full` instead of `-profile test` on the AWS batch command
>>>>>>> 5f6ec15a
        run: |
          aws batch submit-job \
            --region eu-west-1 \
            --job-name nf-core-methylseq \
            --job-queue $AWS_JOB_QUEUE \
            --job-definition $AWS_JOB_DEFINITION \
            --container-overrides '{"command": ["nf-core/methylseq", "-r '"${GITHUB_SHA}"' -profile test_full --aligner '"${{matrix.aligner}}"' --outdir s3://'"${AWS_S3_BUCKET}"'/methylseq/results-'"${GITHUB_SHA}"'/'"${{matrix.aligner}}"/' -w s3://'"${AWS_S3_BUCKET}"'/methylseq/work-'"${GITHUB_SHA}"'/'"${{matrix.aligner}}" -with-tower"], "environment": [{"name": "TOWER_ACCESS_TOKEN", "value": "'"$TOWER_ACCESS_TOKEN"'"}]}'<|MERGE_RESOLUTION|>--- conflicted
+++ resolved
@@ -36,7 +36,6 @@
       - name: Install awscli
         run: conda install -c conda-forge awscli
       - name: Start AWS batch job
-<<<<<<< HEAD
         # Do a full-scale run with each of the three aligners
         env:
           AWS_ACCESS_KEY_ID: ${{ secrets.AWS_ACCESS_KEY_ID }}
@@ -45,12 +44,6 @@
           AWS_JOB_DEFINITION: ${{ secrets.AWS_JOB_DEFINITION }}
           AWS_JOB_QUEUE: ${{ secrets.AWS_JOB_QUEUE }}
           AWS_S3_BUCKET: ${{ secrets.AWS_S3_BUCKET }}
-=======
-        # TODO nf-core: You can customise AWS full pipeline tests as required
-        # Add full size test data (but still relatively small datasets for few samples)
-        # on the `test_full.config` test runs with only one set of parameters
-        # Then specify `-profile test_full` instead of `-profile test` on the AWS batch command
->>>>>>> 5f6ec15a
         run: |
           aws batch submit-job \
             --region eu-west-1 \
