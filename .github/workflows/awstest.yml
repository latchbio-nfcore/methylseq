name: nf-core AWS test
# This workflow can be triggered manually with the GitHub actions workflow dispatch button.
# It runs the -profile 'test' on AWS batch

on:
  workflow_dispatch:
jobs:
  run-tower:
    name: Run AWS tests
    if: github.repository == 'nf-core/methylseq'
    runs-on: ubuntu-latest
    strategy:
      matrix:
        aligner: ["bismark", "bismark_hisat", "bwameth"]
        include:
          - aligner: "bismark"
            ref_index: --bismark_index results/reference_genome/BismarkIndex/
          - aligner: "bismark_hisat"
            ref_index: --bismark_index results/reference_genome/BismarkIndex/
          - aligner: "bwameth"
            ref_index: --bwa_meth_index results/reference_genome/genome.fa
    steps:
      # Launch workflow using Tower CLI tool action
      - name: Launch workflow via tower
        uses: nf-core/tower-action@v3
<<<<<<< HEAD

=======
>>>>>>> 8bae2114
        with:
          auto-update-conda: true
          python-version: 3.7
          workspace_id: ${{ secrets.TOWER_WORKSPACE_ID }}
          access_token: ${{ secrets.TOWER_ACCESS_TOKEN }}
          compute_env: ${{ secrets.TOWER_COMPUTE_ENV }}
          workdir: s3://${{ secrets.AWS_S3_BUCKET }}/work/methylseq/work-${{ github.sha }}
          parameters: |
            {
              "outdir": "s3://${{ secrets.AWS_S3_BUCKET }}/methylseq/results-test-${{ github.sha }}"
            }
          profiles: test,aws_tower
          nextflow_config: |
            process.errorStrategy = 'retry'
            process.maxRetries = 3
      - name: Install awscli
        run: conda install -c conda-forge awscli
      - name: Start AWS batch job
        run: |
          aws batch submit-job \
          --region eu-west-1 \
          --job-name nf-core-methylseq \
          --job-queue $AWS_JOB_QUEUE \
          --job-definition $AWS_JOB_DEFINITION \
          --container-overrides '{"command": ["nf-core/methylseq", "-r '"${GITHUB_SHA}"' -profile test --aligner '"${{matrix.aligner}}"' --outdir s3://'"${AWS_S3_BUCKET}"'/methylseq/results-'"${GITHUB_SHA}"'/'"${{matrix.aligner}}"/' -w s3://'"${AWS_S3_BUCKET}"'/methylseq/work-'"${GITHUB_SHA}"'/'"${{matrix.aligner}}" -with-tower"], "environment": [{"name": "TOWER_ACCESS_TOKEN", "value": "'"$TOWER_ACCESS_TOKEN"'"}]}'<|MERGE_RESOLUTION|>--- conflicted
+++ resolved
@@ -23,10 +23,6 @@
       # Launch workflow using Tower CLI tool action
       - name: Launch workflow via tower
         uses: nf-core/tower-action@v3
-<<<<<<< HEAD
-
-=======
->>>>>>> 8bae2114
         with:
           auto-update-conda: true
           python-version: 3.7
