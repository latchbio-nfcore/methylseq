--- conflicted
+++ resolved
@@ -20,8 +20,7 @@
     strategy:
       matrix:
         # Nextflow versions: check pipeline minimum and current latest
-<<<<<<< HEAD
-        nxf_ver: ['20.04.0', '']
+        nxf_ver: ['20.04.0', '21.03.0-edge']
         aligner: ['bismark', 'bismark_hisat', 'bwameth']
         include:
           - aligner: 'bismark'
@@ -30,9 +29,6 @@
             ref_index: --bismark_index results/reference_genome/BismarkIndex/
           - aligner: 'bwameth'
             ref_index: --bwa_meth_index results/reference_genome/genome.fa
-=======
-        nxf_ver: ['20.04.0', '21.03.0-edge']
->>>>>>> 41023075
     steps:
       - name: Check out pipeline code
         uses: actions/checkout@v2
