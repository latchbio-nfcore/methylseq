/*
 * -------------------------------------------------
 *  Nextflow config file for running full-size tests
 * -------------------------------------------------
 * Defines bundled input files and everything required
 * to run a full size pipeline test. Use as follows:
 *   nextflow run nf-core/methylseq -profile test_full,<docker/singularity>
 */

params {
  config_profile_name        = 'Full test profile'
  config_profile_description = 'Full test dataset to check pipeline function'

  // Input data for full size test
<<<<<<< HEAD
  input_paths = [
    ['SRR7961089_GSM3415653_MShef1',
      [
        's3://nf-core-awsmegatests/methylseq/input_data/SRR7961089_GSM3415653_MShef11_bulk_Homo_sapiens_Bisulfite-Seq_1.fastq.gz',
        's3://nf-core-awsmegatests/methylseq/input_data/SRR7961089_GSM3415653_MShef11_bulk_Homo_sapiens_Bisulfite-Seq_2.fastq.gz'
      ],
    ],
    ['SRR7961103_GSM3415667_MShef11_low_oxygen_Q2',
      [
        's3://nf-core-awsmegatests/methylseq/input_data/SRR7961103_GSM3415667_MShef11_low_oxygen_Q2_BSseq_Homo_sapiens_Bisulfite-Seq_1.fastq.gz',
        's3://nf-core-awsmegatests/methylseq/input_data/SRR7961103_GSM3415667_MShef11_low_oxygen_Q2_BSseq_Homo_sapiens_Bisulfite-Seq_2.fastq.gz'
      ],
    ],
    ['SRR7961102_GSM3415666_MShef11_low_oxygen_Q1',
      [
        's3://nf-core-awsmegatests/methylseq/input_data/SRR7961102_GSM3415666_MShef11_low_oxygen_Q1_BSseq_Homo_sapiens_Bisulfite-Seq_1.fastq.gz',
        's3://nf-core-awsmegatests/methylseq/input_data/SRR7961102_GSM3415666_MShef11_low_oxygen_Q1_BSseq_Homo_sapiens_Bisulfite-Seq_2.fastq.gz'
      ],
    ],
    ['SRR7961104_GSM3415668_MShef11_low_oxygen_Q3',
      [
        's3://nf-core-awsmegatests/methylseq/input_data/SRR7961104_GSM3415668_MShef11_low_oxygen_Q3_BSseq_Homo_sapiens_Bisulfite-Seq_1.fastq.gz',
        's3://nf-core-awsmegatests/methylseq/input_data/SRR7961104_GSM3415668_MShef11_low_oxygen_Q3_BSseq_Homo_sapiens_Bisulfite-Seq_2.fastq.gz'
      ],
    ],
    ['SRR7961150_GSM3415714_MShef4_bulk',
      [
        's3://nf-core-awsmegatests/methylseq/input_data/SRR7961150_GSM3415714_MShef4_bulk_BSseq_Homo_sapiens_Bisulfite-Seq_1.fastq.gz',
        's3://nf-core-awsmegatests/methylseq/input_data/SRR7961150_GSM3415714_MShef4_bulk_BSseq_Homo_sapiens_Bisulfite-Seq_2.fastq.gz'
      ],
    ],
    ['SRR7961161_GSM3415725_MShef4_J1',
      [
        's3://nf-core-awsmegatests/methylseq/input_data/SRR7961161_GSM3415725_MShef4_J1_BSseq_Homo_sapiens_Bisulfite-Seq_1.fastq.gz',
        's3://nf-core-awsmegatests/methylseq/input_data/SRR7961161_GSM3415725_MShef4_J1_BSseq_Homo_sapiens_Bisulfite-Seq_2.fastq.gz'
      ],
    ],
    ['SRR7961164_GSM3415728_MShef4_J3',
      [
        's3://nf-core-awsmegatests/methylseq/input_data/SRR7961164_GSM3415728_MShef4_J3_BSseq_Homo_sapiens_Bisulfite-Seq_1.fastq.gz',
        's3://nf-core-awsmegatests/methylseq/input_data/SRR7961164_GSM3415728_MShef4_J3_BSseq_Homo_sapiens_Bisulfite-Seq_2.fastq.gz'
      ],
    ],
    ['SRR7961163_GSM3415727_MShef4_J2',
      [
        's3://nf-core-awsmegatests/methylseq/input_data/SRR7961163_GSM3415727_MShef4_J2_BSseq_Homo_sapiens_Bisulfite-Seq_1.fastq.gz',
        's3://nf-core-awsmegatests/methylseq/input_data/SRR7961163_GSM3415727_MShef4_J2_BSseq_Homo_sapiens_Bisulfite-Seq_2.fastq.gz'
      ]
    ]
  ]

  genome = 'GRCh38'
}


// ftp://ftp.sra.ebi.ac.uk/vol1/fastq/SRR796/009/SRR7961089/SRR7961089_1.fastq.gz
// ftp://ftp.sra.ebi.ac.uk/vol1/fastq/SRR796/009/SRR7961089/SRR7961089_2.fastq.gz
// ftp://ftp.sra.ebi.ac.uk/vol1/fastq/SRR796/003/SRR7961103/SRR7961103_1.fastq.gz
// ftp://ftp.sra.ebi.ac.uk/vol1/fastq/SRR796/003/SRR7961103/SRR7961103_2.fastq.gz
// ftp://ftp.sra.ebi.ac.uk/vol1/fastq/SRR796/002/SRR7961102/SRR7961102_1.fastq.gz
// ftp://ftp.sra.ebi.ac.uk/vol1/fastq/SRR796/002/SRR7961102/SRR7961102_2.fastq.gz
// ftp://ftp.sra.ebi.ac.uk/vol1/fastq/SRR796/004/SRR7961104/SRR7961104_1.fastq.gz
// ftp://ftp.sra.ebi.ac.uk/vol1/fastq/SRR796/004/SRR7961104/SRR7961104_2.fastq.gz
// ftp://ftp.sra.ebi.ac.uk/vol1/fastq/SRR796/000/SRR7961150/SRR7961150_1.fastq.gz
// ftp://ftp.sra.ebi.ac.uk/vol1/fastq/SRR796/000/SRR7961150/SRR7961150_2.fastq.gz
// ftp://ftp.sra.ebi.ac.uk/vol1/fastq/SRR796/001/SRR7961161/SRR7961161_1.fastq.gz
// ftp://ftp.sra.ebi.ac.uk/vol1/fastq/SRR796/001/SRR7961161/SRR7961161_2.fastq.gz
// ftp://ftp.sra.ebi.ac.uk/vol1/fastq/SRR796/004/SRR7961164/SRR7961164_1.fastq.gz
// ftp://ftp.sra.ebi.ac.uk/vol1/fastq/SRR796/004/SRR7961164/SRR7961164_2.fastq.gz
// ftp://ftp.sra.ebi.ac.uk/vol1/fastq/SRR796/003/SRR7961163/SRR7961163_1.fastq.gz
// ftp://ftp.sra.ebi.ac.uk/vol1/fastq/SRR796/003/SRR7961163/SRR7961163_2.fastq.gz
=======
  // TODO nf-core: Specify the paths to your full test data ( on nf-core/test-datasets or directly in repositories, e.g. SRA)
  // TODO nf-core: Give any required params for the test so that command line flags are not needed
  input = 'https://raw.githubusercontent.com/nf-core/test-datasets/viralrecon/samplesheet/samplesheet_full_illumina_amplicon.csv'

  // Genome references
  genome = 'R64-1-1'
}
>>>>>>> 99c3768c
<|MERGE_RESOLUTION|>--- conflicted
+++ resolved
@@ -12,7 +12,6 @@
   config_profile_description = 'Full test dataset to check pipeline function'
 
   // Input data for full size test
-<<<<<<< HEAD
   input_paths = [
     ['SRR7961089_GSM3415653_MShef1',
       [
@@ -83,13 +82,4 @@
 // ftp://ftp.sra.ebi.ac.uk/vol1/fastq/SRR796/004/SRR7961164/SRR7961164_1.fastq.gz
 // ftp://ftp.sra.ebi.ac.uk/vol1/fastq/SRR796/004/SRR7961164/SRR7961164_2.fastq.gz
 // ftp://ftp.sra.ebi.ac.uk/vol1/fastq/SRR796/003/SRR7961163/SRR7961163_1.fastq.gz
-// ftp://ftp.sra.ebi.ac.uk/vol1/fastq/SRR796/003/SRR7961163/SRR7961163_2.fastq.gz
-=======
-  // TODO nf-core: Specify the paths to your full test data ( on nf-core/test-datasets or directly in repositories, e.g. SRA)
-  // TODO nf-core: Give any required params for the test so that command line flags are not needed
-  input = 'https://raw.githubusercontent.com/nf-core/test-datasets/viralrecon/samplesheet/samplesheet_full_illumina_amplicon.csv'
-
-  // Genome references
-  genome = 'R64-1-1'
-}
->>>>>>> 99c3768c
+// ftp://ftp.sra.ebi.ac.uk/vol1/fastq/SRR796/003/SRR7961163/SRR7961163_2.fastq.gz