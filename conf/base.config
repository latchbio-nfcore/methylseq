/*
 * -------------------------------------------------
 *  Base Nextflow config file
 * -------------------------------------------------
 * This file contains basic process requirement setup
 * It DOES NOT contain any config for cluster, so will run
 * in default mode by itself. It should be used with
 * the max_memory, max_cpus and max_time params for
 * customising hardware limits
 */

process {

  container = params.container

  cpus = { check_max( 1 * task.attempt, 'cpus') }
  memory = { check_max( 8.GB * task.attempt, 'memory') }
  time = { check_max( 2.h * task.attempt, 'time') }

  errorStrategy = { task.exitStatus in [1,143,137,104,134,139] ? 'retry' : 'terminate' }
  maxRetries = 3
  maxErrors = '-1'

  // Resource requirements
  withName:makeBismarkIndex {
    cpus = { check_max( 8 * task.attempt, 'cpus') }
    memory = { check_max( 64.GB * task.attempt, 'memory') }
    time = { check_max( 36.h * task.attempt, 'time') }
  }
  withName:trim_galore {
    cpus = { check_max( 2 * task.attempt, 'cpus') }
    memory = { check_max( 16.GB * task.attempt, 'memory') }
    time = { check_max( 1.d * task.attempt, 'time') }
  }
  withName:bismark_align {
    cpus = { check_max( 12 * task.attempt, 'cpus') }
    memory = { check_max( 64.GB * task.attempt, 'memory') }
    time = { check_max( 8.d * task.attempt, 'time') }
  }
  withName:bismark_deduplicate {
    cpus = { check_max( 8 * task.attempt, 'cpus') }
    memory = { check_max( 64.GB * task.attempt, 'memory') }
    time = { check_max( 2.d * task.attempt, 'time') }
  }
  withName:bismark_methXtract {
    cpus = { check_max( 12 * task.attempt, 'cpus') }
    memory = { check_max( 32.GB * task.attempt, 'memory') }
    time = { check_max( 1.d * task.attempt, 'time') }
  }
  withName:qualimap {
    cpus = { check_max( 4 * task.attempt, 'cpus') }
    memory = { check_max( 32.GB * task.attempt, 'memory') }
    time = { check_max( 6.h * task.attempt, 'time') }
  }
  withName:preseq {
    errorStrategy = 'ignore'
  }
  withName:get_software_versions {
    validExitStatus = [0,1]
<<<<<<< HEAD
    cache = false
    errorStrategy = 'ignore'
=======
>>>>>>> 765337d6
  }

  withName:bwamem_align {
    cpus = { check_max( 8 * task.attempt, 'cpus') }
    memory = { check_max( 64.GB * task.attempt, 'memory') }
    time = { check_max( 6.d * task.attempt, 'time') }
  }
  withName:samtools_sort_index_flagstat {
    cpus = { check_max( 4 * task.attempt, 'cpus') }
    memory = { check_max( 32.GB * task.attempt, 'memory') }
    time = { check_max( 1.d * task.attempt, 'time') }
  }
  withName:markDuplicates {
    cpus = { check_max( 4 * task.attempt, 'cpus') }
    memory = { check_max( 32.GB * task.attempt, 'memory') }
    time = { check_max( 2.d * task.attempt, 'time') }
  }
  withName:methyldackel {
    cpus = { check_max( 6 * task.attempt, 'cpus') }
    memory = { check_max( 48.GB * task.attempt, 'memory') }
    time = { check_max( 1.d * task.attempt, 'time') }
  }
}

// Defaults config params, may be overwritten by later configs
params {
  max_memory = 128.GB
  max_cpus = 16
  max_time = 240.h
  igenomes_base = 's3://ngi-igenomes/igenomes/'
}<|MERGE_RESOLUTION|>--- conflicted
+++ resolved
@@ -57,11 +57,7 @@
   }
   withName:get_software_versions {
     validExitStatus = [0,1]
-<<<<<<< HEAD
     cache = false
-    errorStrategy = 'ignore'
-=======
->>>>>>> 765337d6
   }
 
   withName:bwamem_align {
