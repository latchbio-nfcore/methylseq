/*
~~~~~~~~~~~~~~~~~~~~~~~~~~~~~~~~~~~~~~~~~~~~~~~~~~~~~~~~~~~~~~~~~~~~~~~~~~~~~~~~~~~~~~~~
    Config file for defining DSL2 per module options and publishing paths
~~~~~~~~~~~~~~~~~~~~~~~~~~~~~~~~~~~~~~~~~~~~~~~~~~~~~~~~~~~~~~~~~~~~~~~~~~~~~~~~~~~~~~~~
    Available keys to override module options:
        ext.args   = Additional arguments appended to command in module.
        ext.args2  = Second set of arguments appended to command in module (multi-tool modules).
        ext.args3  = Third set of arguments appended to command in module (multi-tool modules).
        ext.prefix = File name prefix for output files.
----------------------------------------------------------------------------------------
*/

process {

    publishDir = [
        path: { "${params.outdir}/${task.process.tokenize(':')[-1].tokenize('_')[0].toLowerCase()}" },
        mode: params.publish_dir_mode,
        saveAs: { filename -> filename.equals('versions.yml') ? null : filename }
    ]

    withName: SAMPLESHEET_CHECK {
        publishDir = [
            path: { "${params.outdir}/pipeline_info" },
            mode: params.publish_dir_mode,
            saveAs: { filename -> filename.equals('versions.yml') ? null : filename }
        ]
    }

    withName: CUSTOM_DUMPSOFTWAREVERSIONS {
        publishDir = [
            path: { "${params.outdir}/pipeline_info" },
            mode: params.publish_dir_mode,
            pattern: '*_versions.yml'
        ]
    }

    withName: FASTQC {
        ext.args = '--quiet'
        publishDir = [
            [
                path: { "${params.outdir}/fastqc" },
                mode: params.publish_dir_mode,
                pattern: "*.html"
            ],
            [
                path: { "${params.outdir}/fastqc/zips" },
                mode: params.publish_dir_mode,
                pattern: "*.zip"
            ]
        ]
    }

    withName: TRIMGALORE {
        ext.args = { [
            // Static args
            '--fastqc',

            // Special flags
            params.rrbs ? '--rrbs' : '',
            params.nextseq_trim > 0 ? "--nextseq ${params.nextseq_trim}" : '',

            // Trimming - R1
            params.clip_r1 > 0 ? "--clip_r1 ${params.clip_r1}" : (
                params.pbat ? "--clip_r1 9" : (
                    (params.single_cell || params.cegx) ? "--clip_r1 6" : (
                        params.epignome ? "--clip_r1 8" : (
                            (params.accel || params.zymo || params.em_seq) ? "--clip_r1 10" : ''
                        )
                    )
                )
            ),

            // Trimming - R2
            meta.single_end ? '' : (
                params.clip_r2 > 0 ? "--clip_r2 ${params.clip_r2}" : (
                    params.pbat ? "--clip_r2 9" : (
                        (params.single_cell || params.cegx) ? "--clip_r2 6" : (
                            params.epignome ? "--clip_r2 8" : (
                                (params.zymo || params.em_seq) ? "--clip_r2 10" : (
                                    params.accel ? "--clip_r2 15" : ''
                                )
                            )
                        )
                    )
                )
            ),

            // Trimming - 3' R1
            params.three_prime_clip_r1 > 0 ? "--three_prime_clip_r1 ${params.three_prime_clip_r1}" : (
                params.pbat ? "--three_prime_clip_r1 9" : (
                    params.single_cell ? "--three_prime_clip_r1 6" : (
                        params.cegx ? "--three_prime_clip_r1 2" : (
                            params.epignome ? "--three_prime_clip_r1 8" : (
                                (params.accel || params.zymo || params.em_seq) ? "--three_prime_clip_r1 10" : ''
                            )
                        )
                    )
                )
            ),

            // Trimming - 3' R2
            meta.single_end ? '' : (
                params.three_prime_clip_r2 > 0 ? "--three_prime_clip_r2 ${params.three_prime_clip_r2}" : (
                    params.pbat ? "--three_prime_clip_r2 9" : (
                        params.single_cell ? "--three_prime_clip_r2 6" : (
                            params.cegx ? "--three_prime_clip_r2 2" : (
                                params.epignome ? "--three_prime_clip_r2 8" : (
                                    (params.accel || params.zymo || params.em_seq) ? "--three_prime_clip_r2 10" : ''
                                )
                            )
                        )
                    )
                )
            ),
        ].join(' ').trim() }
        publishDir = [
            [
                path: { "${params.outdir}/trimgalore/fastqc" },
                mode: params.publish_dir_mode,
                pattern: "*.html"
            ],
            [
                path: { "${params.outdir}/trimgalore/fastqc/zips" },
                mode: params.publish_dir_mode,
                pattern: "*.zip"
            ],
            [
                path: { "${params.outdir}/trimgalore" },
                mode: params.publish_dir_mode,
                pattern: "*.fq.gz",
                enabled: params.save_trimmed
            ],
            [
                path: { "${params.outdir}/trimgalore/logs" },
                mode: params.publish_dir_mode,
                pattern: "*.txt"
            ]
        ]
    }

    withName: BISMARK_GENOMEPREPARATION {
        ext.args = [
            params.aligner == 'bismark_hisat' ? ' --hisat2' : ' --bowtie2',
            params.slamseq ? ' --slam' : ''
        ].join(' ').trim()
        publishDir = [
            path: { "${params.outdir}/${params.aligner}/reference_genome" },
            saveAs: { it =~ /.*\.yml/ ? null : it },
            mode: params.publish_dir_mode,
            enabled: params.save_reference
        ]
    }

    withName: BISMARK_ALIGN {
        ext.args = { [
            params.aligner == 'bismark_hisat' ? ' --hisat2' : ' --bowtie2',
            params.aligner == 'bismark_hisat' && params.known_splices ? " --known-splicesite-infile <(hisat2_extract_splice_sites.py ${known_splices})" : '',
            params.pbat ? ' --pbat' : '',
            ( params.single_cell || params.non_directional || params.zymo ) ? ' --non_directional' : '',
            params.unmapped ? ' --unmapped' : '',
            params.relax_mismatches ? " --score_min L,0,-${params.num_mismatches}" : '',
            params.local_alignment ? " --local" : '',
            !meta.single_end && params.minins ? " --minins ${params.minins}" : '',
            meta.single_end ? '' : (
                params.maxins ? " --maxins ${params.maxins}" : (
                    params.em_seq ? " --maxins 1000" : ''
                )
            )
        ].join(' ').trim() }
        publishDir = [
            [
                path: { "${params.outdir}/${params.aligner}/alignments/unmapped" },
                mode: params.publish_dir_mode,
                pattern: "*.fq.gz",
                enabled: params.unmapped
            ],
            [
                path: { "${params.outdir}/${params.aligner}/alignments" },
                mode: params.publish_dir_mode,
                pattern: "*.bam",
                enabled: (params.save_align_intermeds || params.skip_deduplication || params.rrbs)
            ],
            [
                path: { "${params.outdir}/${params.aligner}/alignments/logs" },
                mode: params.publish_dir_mode,
                pattern: "*.txt"
            ]
        ]
    }

    withName: BISMARK_DEDUPLICATE {
        ext.args = ''
        publishDir = [
            [
                path: { "${params.outdir}/${params.aligner}/deduplicated/logs" },
                mode: params.publish_dir_mode,
                pattern: "*.txt"
            ],
            [
                path: { "${params.outdir}/${params.aligner}/deduplicated" },
                mode: params.publish_dir_mode,
                pattern: "*.bam"
            ]
        ]
    }

    withName: BISMARK_METHYLATIONEXTRACTOR {
<<<<<<< HEAD
        ext.args   = { [
                        params.comprehensive   ? ' --comprehensive --merge_non_CpG' : '',
                        params.cytosine_report ? ' --cytosine_report --genome_folder BismarkIndex' : '',
                        params.meth_cutoff     ? " --cutoff ${params.meth_cutoff}" : '',
                        params.nomeseq         ? '--CX' : '',
                        meta.single_end ? '' : (params.no_overlap           ? ' --no_overlap'                         : '--include_overlap'),
                        meta.single_end ? '' : (params.ignore_r2        > 0 ? "--ignore_r2 ${params.ignore_r2}"       : ""),
                        meta.single_end ? '' : (params.ignore_3prime_r2 > 0 ? "--ignore_r2 ${params.ignore_3prime_r2}": ""),
                    ].join(' ').trim() }
=======
        ext.args = { [
            params.comprehensive   ? ' --comprehensive --merge_non_CpG' : '',
            params.cytosine_report ? ' --cytosine_report --genome_folder BismarkIndex' : '',
            params.meth_cutoff     ? " --cutoff ${params.meth_cutoff}" : '',
            meta.single_end ? '' : (params.no_overlap           ? ' --no_overlap'                         : '--include_overlap'),
            meta.single_end ? '' : (params.ignore_r2        > 0 ? "--ignore_r2 ${params.ignore_r2}"       : ""),
            meta.single_end ? '' : (params.ignore_3prime_r2 > 0 ? "--ignore_r2 ${params.ignore_3prime_r2}": "")
        ].join(' ').trim() }
>>>>>>> 356a59c4
        publishDir = [
            [
                path: { "${params.outdir}/${params.aligner}/methylation_calls/mbias" },
                mode: params.publish_dir_mode,
                pattern: "*M-bias.txt"
            ],
            [
                path: { "${params.outdir}/${params.aligner}/methylation_calls/methylation_coverage" },
                mode: params.publish_dir_mode,
                pattern: "*cov.gz"
            ],
            [
                path: { "${params.outdir}/${params.aligner}/methylation_calls/bedGraph" },
                mode: params.publish_dir_mode,
                pattern: "*bedGraph.gz"
            ],
            [
                path: { "${params.outdir}/${params.aligner}/methylation_calls/stranded_CpG_report" },
                mode: params.publish_dir_mode,
                pattern: "*CpG_report.txt.gz"
            ],
            [
                path: { "${params.outdir}/${params.aligner}/methylation_calls/splitting_report" },
                mode: params.publish_dir_mode,
                pattern: "*splitting_report.txt"
            ],
            [
                path: { "${params.outdir}/${params.aligner}/methylation_calls/methylation_calls" },
                mode: params.publish_dir_mode,
                pattern: "*txt.gz"
            ]
        ]
    }

    withName: BISMARK_COVERAGE2CYTOSINE {
        ext.args = params.nomeseq ? '--nome-seq' : ''
        publishDir = [
            [
                path: { "${params.outdir}/bismark/coverage2cytosine/coverage" },
                mode: params.publish_dir_mode,
                pattern: "*.cov.gz"
            ],
            publishDir = [
                path: { "${params.outdir}/bismark/coverage2cytosine/summaries" },
                mode: params.publish_dir_mode,
                pattern: "*_summary.txt"
            ],
            publishDir = [
                path: { "${params.outdir}/bismark/coverage2cytosine/reports" },
                mode: params.publish_dir_mode,
                pattern: "*_report.txt.gz"
            ]
        ]
    }

    withName: BISMARK_REPORT {
        ext.args = ''
        publishDir = [
            path: "${params.outdir}/${params.aligner}/reports",
            mode: params.publish_dir_mode,
            pattern: "*.html"
        ]
    }

    withName: BISMARK_SUMMARY {
        ext.args = ''
        publishDir = [
            path: "${params.outdir}/${params.aligner}/summary",
            mode: params.publish_dir_mode,
            pattern: "*.{html,txt}"
        ]
    }

    withName: BWAMETH_INDEX {
        ext.args = ''
        publishDir = [
                path: { "${params.outdir}/${params.aligner}/reference_genome" },
                mode: params.publish_dir_mode,
                saveAs: { it.equals('versions.yml') ? null : it.tokenize("/").last() },
                enabled: params.save_reference
        ]
    }

    withName: BWAMETH_ALIGN {
        ext.args = ''
        publishDir = [
                path: { "${params.outdir}/${params.aligner}/alignments" },
                pattern: "*.bam",
                mode: params.publish_dir_mode,
                enabled: params.save_align_intermeds
        ]
    }

    withName: PICARD_MARKDUPLICATES {
        ext.args = "--ASSUME_SORTED true --REMOVE_DUPLICATES false --VALIDATION_STRINGENCY LENIENT --PROGRAM_RECORD_ID 'null' --TMP_DIR tmp"
        ext.prefix = { "${meta.id}.markdup.sorted" }
        publishDir = [
            [
                path: { "${params.outdir}/${params.aligner}/deduplicated/picard_metrics" },
                pattern: "*.metrics.txt",
                mode: params.publish_dir_mode
            ],
            [
                path: { "${params.outdir}/${params.aligner}/deduplicated" },
                pattern: "*.bam",
                mode: params.publish_dir_mode
            ]
        ]
    }

    withName: SAMTOOLS_SORT {
        ext.prefix = { "${meta.id}.sorted" }
        publishDir = [
            [
                path: { "${params.outdir}/${params.aligner}/deduplicated/" },
                mode: params.publish_dir_mode,
                pattern: "*markdup*.bam",
                enabled: params.save_align_intermeds
            ],
            [
                path: { "${params.outdir}/${params.aligner}/alignments/" },
                mode: params.publish_dir_mode,
                pattern: "*.bam",
                enabled: params.save_align_intermeds
            ]
        ]
    }

    withName: SAMTOOLS_FLAGSTAT {
        publishDir = [
            [
                path: { "${params.outdir}/${params.aligner}/alignments/samtools_stats/" },
                mode: params.publish_dir_mode,
                pattern: "*.flagstat"
            ]
        ]
    }

    withName: SAMTOOLS_STATS {
        publishDir = [
            [
                path: { "${params.outdir}/${params.aligner}/alignments/samtools_stats/" },
                mode: params.publish_dir_mode,
                pattern: "*.stats"
            ]
        ]
    }

    withName: SAMTOOLS_FAIDX {
        ext.args = ""
        publishDir = [
            path: { "${params.outdir}/${params.aligner}/reference_genome" },
            mode: params.publish_dir_mode,
            enabled: params.save_reference,
            pattern: "*.fai"
        ]
    }

    withName: SAMTOOLS_INDEX_ALIGNMENTS {
        ext.args = ""
        publishDir = [
            [
                path: { "${params.outdir}/${params.aligner}/alignments/" },
                mode: params.publish_dir_mode,
                pattern: "*.bam*",
                enabled: params.save_align_intermeds
            ]
        ]
    }

    withName: SAMTOOLS_INDEX_DEDUPLICATED {
        ext.args = ""
        publishDir = [
            [
                path: { "${params.outdir}/${params.aligner}/deduplicated/" },
                mode: params.publish_dir_mode,
                pattern: "*.bai"
            ]
        ]
    }

    withName: METHYLDACKEL_MBIAS {
        ext.args = [
            params.comprehensive ? ' --CHG --CHH' : '',
            params.ignore_flags ? " --ignoreFlags" : ''
        ].join(" ").trim()
        publishDir = [
            [
                path: { "${params.outdir}/methyldackel/mbias" },
                mode: params.publish_dir_mode,
                pattern: "*mbias.txt"
            ]
        ]
    }

    withName: METHYLDACKEL_EXTRACT {
        ext.args = [
            params.comprehensive ? ' --CHG --CHH' : '',
            params.ignore_flags ? " --ignoreFlags" : '',
            params.methyl_kit ? " --methylKit" : '',
            params.min_depth > 0 ? " --minDepth ${params.min_depth}" : ''
        ].join(" ").trim()
        publishDir = [
            [
                path: { "${params.outdir}/methyldackel" },
                mode: params.publish_dir_mode,
                pattern: "*.bedGraph"
            ]
        ]
    }

    withName: QUALIMAP_BAMQC {
        ext.args = [
            params.genome.toString().startsWith('GRCh') ? '-gd HUMAN' : '',
            params.genome.toString().startsWith('GRCm') ? '-gd MOUSE' : ''
        ].join(" ").trim()
    }

    withName: PRESEQ_LCEXTRAP {
        ext.args = " -verbose -bam"
        publishDir = [
            [
                path: { "${params.outdir}/${params.aligner}/preseq" },
                mode: params.publish_dir_mode,
                pattern: "*.txt"
            ],
            [
                path: { "${params.outdir}/${params.aligner}/preseq/log" },
                mode: params.publish_dir_mode,
                pattern: "*.log"
            ]
        ]
    }

    withName: MULTIQC {
        ext.args = ''
        publishDir = [
            path: { "${params.outdir}/multiqc/${params.aligner}" },
            mode: params.publish_dir_mode,
            saveAs: { filename -> filename.equals('versions.yml') ? null : filename }
        ]
    }

}





<|MERGE_RESOLUTION|>--- conflicted
+++ resolved
@@ -205,26 +205,15 @@
     }
 
     withName: BISMARK_METHYLATIONEXTRACTOR {
-<<<<<<< HEAD
-        ext.args   = { [
-                        params.comprehensive   ? ' --comprehensive --merge_non_CpG' : '',
-                        params.cytosine_report ? ' --cytosine_report --genome_folder BismarkIndex' : '',
-                        params.meth_cutoff     ? " --cutoff ${params.meth_cutoff}" : '',
-                        params.nomeseq         ? '--CX' : '',
-                        meta.single_end ? '' : (params.no_overlap           ? ' --no_overlap'                         : '--include_overlap'),
-                        meta.single_end ? '' : (params.ignore_r2        > 0 ? "--ignore_r2 ${params.ignore_r2}"       : ""),
-                        meta.single_end ? '' : (params.ignore_3prime_r2 > 0 ? "--ignore_r2 ${params.ignore_3prime_r2}": ""),
-                    ].join(' ').trim() }
-=======
         ext.args = { [
             params.comprehensive   ? ' --comprehensive --merge_non_CpG' : '',
             params.cytosine_report ? ' --cytosine_report --genome_folder BismarkIndex' : '',
             params.meth_cutoff     ? " --cutoff ${params.meth_cutoff}" : '',
+            params.nomeseq         ? '--CX' : '',
             meta.single_end ? '' : (params.no_overlap           ? ' --no_overlap'                         : '--include_overlap'),
             meta.single_end ? '' : (params.ignore_r2        > 0 ? "--ignore_r2 ${params.ignore_r2}"       : ""),
             meta.single_end ? '' : (params.ignore_3prime_r2 > 0 ? "--ignore_r2 ${params.ignore_3prime_r2}": "")
         ].join(' ').trim() }
->>>>>>> 356a59c4
         publishDir = [
             [
                 path: { "${params.outdir}/${params.aligner}/methylation_calls/mbias" },
