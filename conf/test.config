--- conflicted
+++ resolved
@@ -16,13 +16,7 @@
   max_time = 48.h
 
   // Input data
-<<<<<<< HEAD
   single_end = true
-=======
-  // TODO nf-core: Specify the paths to your test data on nf-core/test-datasets
-  // TODO nf-core: Give any required params for the test so that command line flags are not needed
-  single_end = false
->>>>>>> 5bee322d
   readPaths = [
     ['SRR389222_sub1', ['https://github.com/nf-core/test-datasets/raw/methylseq/testdata/SRR389222_sub1.fastq.gz']],
     ['SRR389222_sub2', ['https://github.com/nf-core/test-datasets/raw/methylseq/testdata/SRR389222_sub2.fastq.gz']],
