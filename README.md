--- conflicted
+++ resolved
@@ -1,10 +1,6 @@
-<<<<<<< HEAD
-# ![nf-core/methylseq](docs/images/methylseq_logo.png)
-=======
 # ![nf-core/methylseq](docs/images/nf-core-methylseq_logo.png)
 
 **Methylation (Bisulfite-Sequencing) Best Practice analysis pipeline, part of the nf-core community.**.
->>>>>>> 5bee322d
 
 [![Build Status](https://travis-ci.com/nf-core/methylseq.svg?branch=master)](https://travis-ci.com/nf-core/methylseq)
 [![Nextflow](https://img.shields.io/badge/nextflow-%E2%89%A519.04.0-brightgreen.svg)](https://www.nextflow.io/)
@@ -22,7 +18,12 @@
 
 ### Pipeline Steps
 
-<<<<<<< HEAD
+## Introduction
+
+The pipeline is built using [Nextflow](https://www.nextflow.io), a workflow tool to run tasks across multiple compute infrastructures in a very portable manner. It comes with docker containers making installation trivial and results highly reproducible.
+
+## Pipeline Summary
+
 The pipeline allows you to choose between running either [Bismark](https://github.com/FelixKrueger/Bismark) or [bwa-meth](https://github.com/brentp/bwa-meth) / [MethylDackel](https://github.com/dpryan79/methyldackel).
 Choose between workflows by using `--aligner bismark` (default, uses bowtie2 for alignment), `--aligner bismark_hisat` or `--aligner bwameth`.
 
@@ -40,28 +41,6 @@
 | Sample complexity                            | Preseq           | Preseq                |
 | Project Report                               | MultiQC          | MultiQC               |
 
-
-### Documentation
-The nf-core/methylseq pipeline comes with documentation about the pipeline, found in the `docs/` directory:
-
-1. [Installation](https://nf-co.re/usage/installation)
-2. [Running the pipeline](docs/usage.md)
-3. [Output and how to interpret the results](docs/output.md)
-
-
-### Credits
-These scripts were originally written for use at the [National Genomics Infrastructure](https://portal.scilifelab.se/genomics/) at [SciLifeLab](http://www.scilifelab.se/) in Stockholm, Sweden.
-
-* Main author:
-  * Phil Ewels ([@ewels](https://github.com/ewels/))
-* Contributors:
-  * Rickard Hammarén ([@Hammarn](https://github.com/Hammarn/))
-  * Alexander Peltzer ([@apeltzer](https://github.com/apeltzer/))
-=======
-## Introduction
-
-The pipeline is built using [Nextflow](https://www.nextflow.io), a workflow tool to run tasks across multiple compute infrastructures in a very portable manner. It comes with docker containers making installation trivial and results highly reproducible.
-
 ## Quick Start
 
 i. Install [`nextflow`](https://nf-co.re/usage/installation)
@@ -78,7 +57,6 @@
 
 iv. Start running your own analysis!
 
-<!-- TODO nf-core: Update the default command above used to run the pipeline -->
 ```bash
 nextflow run nf-core/methylseq -profile <docker/singularity/conda/institute> --reads '*_R{1,2}.fastq.gz' --genome GRCh37
 ```
@@ -98,11 +76,17 @@
 4. [Output and how to interpret the results](docs/output.md)
 5. [Troubleshooting](https://nf-co.re/usage/troubleshooting)
 
-<!-- TODO nf-core: Add a brief overview of what the pipeline does and how it works -->
 
 ## Credits
 
-nf-core/methylseq was originally written by Phil Ewels.
+These scripts were originally written for use at the [National Genomics Infrastructure](https://portal.scilifelab.se/genomics/) at [SciLifeLab](http://www.scilifelab.se/) in Stockholm, Sweden.
+
+* Main author:
+  * Phil Ewels ([@ewels](https://github.com/ewels/))
+* Contributors:
+  * Rickard Hammarén ([@Hammarn](https://github.com/Hammarn/))
+  * Alexander Peltzer ([@apeltzer](https://github.com/apeltzer/))
+  * Patrick Hüther ([@apeltzer](https://github.com/phue/))
 
 ## Contributions and Support
 
@@ -112,10 +96,8 @@
 
 ## Citation
 
-<!-- TODO nf-core: Add citation for pipeline after first release. Uncomment lines below and update Zenodo doi. -->
-<!-- If you use  nf-core/methylseq for your analysis, please cite it using the following doi: [10.5281/zenodo.XXXXXX](https://doi.org/10.5281/zenodo.XXXXXX) -->
+If you use  nf-core/methylseq for your analysis, please cite it using the following doi: [10.5281/zenodo.2555454](https://doi.org/10.5281/zenodo.2555454) -->
 
 You can cite the `nf-core` pre-print as follows:  
 
-> Ewels PA, Peltzer A, Fillinger S, Alneberg JA, Patel H, Wilm A, Garcia MU, Di Tommaso P, Nahnsen S. **nf-core: Community curated bioinformatics pipelines**. *bioRxiv*. 2019. p. 610741. [doi: 10.1101/610741](https://www.biorxiv.org/content/10.1101/610741v1).
->>>>>>> 5bee322d
+> Ewels PA, Peltzer A, Fillinger S, Alneberg JA, Patel H, Wilm A, Garcia MU, Di Tommaso P, Nahnsen S. **nf-core: Community curated bioinformatics pipelines**. *bioRxiv*. 2019. p. 610741. [doi: 10.1101/610741](https://www.biorxiv.org/content/10.1101/610741v1).