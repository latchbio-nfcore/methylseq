# nf-core/methylseq

<<<<<<< HEAD
## [v1.4](https://github.com/nf-core/methylseq/releases/tag/1.4) - 2019-11-19

### New features

* Changed all parameter names to `snake_case`
* Added `--local_alignment` option to run Bismark with the `--local` flag to allow soft-clipping of reads.
* Added support for bismark's [SLAM-seq mode](https://github.com/FelixKrueger/Bismark/blob/master/CHANGELOG.md#slam-seq-mode)
* Added support for running bismark with HISAT2 as an aligner option [#85](https://github.com/nf-core/methylseq/issues/85)
* Added support for centralized configuration profiles [nf-core/configs](https://github.com/nf-core/configs)
* Add `--meth_cutoff` parameter to change default for `bismark_methylation_extractor`
  * eg. use `--meth_cutoff 5` on the command line or `params.meth_cutoff = 5` to require 5 overlapping reads to call a methylation site.
* Added `--methyl_kit` option to run MethylDackel with the `--methylKit` flag, producing output suitable for the methylKit R package.

### Software updates

* _new dependency_: hisat2 `2.1.0`
* _new dependency_: r-markdown `1.1`
* TrimGalore! `0.5.0` > `0.6.4`
* Bismark `0.20.0` > `0.22.2`
* Bowtie2 `2.3.4.3` > `2.3.5`
* Picard `2.18.21` > `2.21.3`
* Qualimap `2.2.2b` > `2.2.2c`
* MethylDackel `0.3.0` > `0.4.0`

### Pipeline updates

* Keep memory in GB for samtools, to avoid problems with unit conversion ([#99](https://github.com/nf-core/methylseq/issues/99))
* Changed `params.container` for `process.container`
* Synchronised with version 1.7 of the nf-core/tools template

### Bug fixes

* Fixed a bug that caused conda dependencies to be resolved very slowly
* Allowed some spare memory in the samtools sort steps, avoiding crashes for some users ([#81](https://github.com/nf-core/methylseq/issues/81))

## [v1.3](https://github.com/nf-core/methylseq/releases/tag/1.3) - 2019-02-01

### New features

* Added [preseq](http://smithlabresearch.org/software/preseq/) analysis to calculate sample complexity.
  * This new step can help decide sufficient sequencing depth has been reached.

### Bug fixes

* Fixed new bug that meant pipeline only worked with one sample at a time [#66](https://github.com/nf-core/methylseq/issues/66)
  * Introduced in previous release. TrimGalore onwards would only process one sample.

## [v1.2](https://github.com/nf-core/methylseq/releases/tag/1.2) - 2019-01-02

### New features

* Trim 9bp from both ends of both reads for PBAT mode.
* Save `where_are_my_files.txt` to results directory to inform the user about missing intermediate files [#42](https://github.com/nf-core/methylseq/issues/42)

### Software updates

* Fastqc `0.11.7` > `0.11.8`
* Bowtie2 `2.3.4.2` > `2.3.4.3`
* Bismark `0.19.1` > `0.20.0`
* Qualimap `2.2.2a` > `2.2.2b`
* Picard `2.18.11` > `2.18.21`
* MultiQC `1.6` > `1.7`

### Bug fixes

* Fixed error when running the pipeline with `--unmapped`
  * Previously, could result in error `Error ~ No such variable: bismark_unmapped`
* Fixed error where single-sample reports could mix up log files [#48](https://github.com/nf-core/methylseq/issues/48)
* Fixed bug in MultiQC process that skipped results from some tools
* Supply available memory as argument to Picard MarkDuplicates

## [v1.1](https://github.com/nf-core/methylseq/releases/tag/1.1) - 2018-08-09

* Tests simplified - now work by simply using the `test` config profile
  * eg: `nextflow run nf-core/methylseq -profile test,docker`
  * Removed previous `run_test.sh` script and data
* New `Singularity` build script for direct compatibility with [singularity-hub](https://singularity-hub.org/)
* Minor improvements to the docs
* A number of boilerplate nf-core code updates
* Updated `process$name` nextflow syntax to avoid warnings in new versions of nextflow
* Updated software tools
  * `trim-galore` `v0.4.5` update to `0.5.0`
  * `samtools` `v1.8` update to `1.9`
  * `bowtie2` `v2.3.4.1` update to `2.3.4.2`
  * `multiqc` `v1.5` update to `1.6`
  * `picard` `v2.18.2` update to `2.18.11`
  * `bwameth` `v0.2.0` update to `0.2.2`

## [v1.0](https://github.com/nf-core/methylseq/releases/tag/1.0) - 2018-04-17

Version 1.0 marks the first release of this pipeline under the nf-core flag. It also marks a significant step up in the maturity of the workflow, with everything now in a single script and both aligner workflows fully supported.

* Renamed and moved [SciLifeLab/NGI-MethylSeq](https://github.com/SciLifeLab/NGI-MethylSeq/) to [nf-core/methylseq](https://github.com/nf-core/methylseq/)
* Merged bwa-meth and bismark pipeline scripts, now chosen with `--aligner` flag
* Refactored multi-core parameters for Bismark alignment and methylation extraction
* Rewrote most of the documentation
* Changed the Docker container to use Bioconda installations

---

Previous to these releases, this pipeline was called [SciLifeLab/NGI-MethylSeq](https://github.com/SciLifeLab/NGI-MethylSeq):

## v0.4dev

* Fixed MultiQC channel bug
* Integrated config for QBiC Tuebingen
* Numerous small container bugfixes
* Refactored how the config is loaded
* Fix for resource limit function, improved resource request defaults
* Fix for iGenomes base path in configs

## [v0.3.1](https://github.com/SciLifeLab/NGI-MethylSeq/releases/tag/0.3.1) - 2017-09-05

* Include base profile name and documentation about Singularity.
* Testing automated docker hub image tagging for releases.

## [v0.3](https://github.com/SciLifeLab/NGI-MethylSeq/releases/tag/0.3) - 2017-09-01

* Fix `--rrbs` mode ([#24](https://github.com/SciLifeLab/NGI-MethylSeq/issues/24))
* Fixed fairly major bug where only a single sample would run past alignment
* Merged test scripts and rewrote to use command line flags / new travis script.
* Refactored software version collection code to be more resilient and cleaner / easier to maintain.
* Dropped support for environment modules and added support for use of Singularity on UPPMAX

## [v0.2](https://github.com/SciLifeLab/NGI-MethylSeq/releases/tag/0.2) - 2017-07-17

First (semi-) stable release of the new NGI-MethylSeq pipeline, as we head towards deployment in production.
=======
The format is based on [Keep a Changelog](http://keepachangelog.com/en/1.0.0/)
and this project adheres to [Semantic Versioning](http://semver.org/spec/v2.0.0.html).

## v1.4.1 - [date]

Initial release of nf-core/methylseq, created with the [nf-core](http://nf-co.re/) template.

### `Added`

### `Fixed`

### `Dependencies`

### `Deprecated`
>>>>>>> efa5c303
<|MERGE_RESOLUTION|>--- conflicted
+++ resolved
@@ -1,6 +1,12 @@
 # nf-core/methylseq
 
-<<<<<<< HEAD
+The format is based on [Keep a Changelog](http://keepachangelog.com/en/1.0.0/)
+and this project adheres to [Semantic Versioning](http://semver.org/spec/v2.0.0.html).
+
+## [v1.4.1](https://github.com/nf-core/methylseq/releases/tag/1.4.1) - 2019-03-25
+
+
+
 ## [v1.4](https://github.com/nf-core/methylseq/releases/tag/1.4) - 2019-11-19
 
 ### New features
@@ -127,20 +133,4 @@
 
 ## [v0.2](https://github.com/SciLifeLab/NGI-MethylSeq/releases/tag/0.2) - 2017-07-17
 
-First (semi-) stable release of the new NGI-MethylSeq pipeline, as we head towards deployment in production.
-=======
-The format is based on [Keep a Changelog](http://keepachangelog.com/en/1.0.0/)
-and this project adheres to [Semantic Versioning](http://semver.org/spec/v2.0.0.html).
-
-## v1.4.1 - [date]
-
-Initial release of nf-core/methylseq, created with the [nf-core](http://nf-co.re/) template.
-
-### `Added`
-
-### `Fixed`
-
-### `Dependencies`
-
-### `Deprecated`
->>>>>>> efa5c303
+First (semi-) stable release of the new NGI-MethylSeq pipeline, as we head towards deployment in production.