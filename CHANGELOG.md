--- conflicted
+++ resolved
@@ -5,12 +5,9 @@
 ### Pipeline Updates
 
 - ✨ Updated the `bismark2summary` step so that it no longer stages the aligned BAM files into the working directory. Should be much faster / cheaper for running on the cloud ([#268](https://github.com/nf-core/methylseq/pull/268))
-<<<<<<< HEAD
 - 🐛 Fixed typo in parameter handling for input reference indices ([#263](https://github.com/nf-core/methylseq/issues/263))
-=======
 - 🧹 Removed orphaned `--bismark_align_cpu_per_multicore` and `--bismark_align_cpu_per_multicore` parameters.
   - Multi-core usage for Bismark alignment is now automatically set. If you would like to overwrite this, you can do so by setting `ext.args` for the process in a custom config.
->>>>>>> edda5516
 
 ### Software Updates
 
